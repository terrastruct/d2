package d2cli

import (
	"context"
	"errors"
	"fmt"
	"io"
	"os"
	"os/exec"
	"os/user"
	"path/filepath"
	"strconv"
	"strings"
	"time"

	"github.com/playwright-community/playwright-go"
	"github.com/spf13/pflag"
	"go.uber.org/multierr"

	"oss.terrastruct.com/util-go/go2"
	"oss.terrastruct.com/util-go/xmain"

	"oss.terrastruct.com/d2/d2lib"
	"oss.terrastruct.com/d2/d2parser"
	"oss.terrastruct.com/d2/d2plugin"
	"oss.terrastruct.com/d2/d2renderers/d2animate"
	"oss.terrastruct.com/d2/d2renderers/d2fonts"
	"oss.terrastruct.com/d2/d2renderers/d2svg"
	"oss.terrastruct.com/d2/d2renderers/d2svg/appendix"
	"oss.terrastruct.com/d2/d2target"
	"oss.terrastruct.com/d2/d2themes"
	"oss.terrastruct.com/d2/d2themes/d2themescatalog"
	"oss.terrastruct.com/d2/lib/background"
	"oss.terrastruct.com/d2/lib/imgbundler"
	ctxlog "oss.terrastruct.com/d2/lib/log"
	pdflib "oss.terrastruct.com/d2/lib/pdf"
	"oss.terrastruct.com/d2/lib/png"
	"oss.terrastruct.com/d2/lib/pptx"
	"oss.terrastruct.com/d2/lib/textmeasure"
	"oss.terrastruct.com/d2/lib/version"

	"cdr.dev/slog"
	"cdr.dev/slog/sloggers/sloghuman"
)

func Run(ctx context.Context, ms *xmain.State) (err error) {
	// :(
	ctx = DiscardSlog(ctx)

	// These should be kept up-to-date with the d2 man page
	watchFlag, err := ms.Opts.Bool("D2_WATCH", "watch", "w", false, "watch for changes to input and live reload. Use $HOST and $PORT to specify the listening address.\n(default localhost:0, which is will open on a randomly available local port).")
	if err != nil {
		return err
	}
	hostFlag := ms.Opts.String("HOST", "host", "h", "localhost", "host listening address when used with watch")
	portFlag := ms.Opts.String("PORT", "port", "p", "0", "port listening address when used with watch")
	bundleFlag, err := ms.Opts.Bool("D2_BUNDLE", "bundle", "b", true, "when outputting SVG, bundle all assets and layers into the output file")
	if err != nil {
		return err
	}
	forceAppendixFlag, err := ms.Opts.Bool("D2_FORCE_APPENDIX", "force-appendix", "", false, "an appendix for tooltips and links is added to PNG exports since they are not interactive. --force-appendix adds an appendix to SVG exports as well")
	if err != nil {
		return err
	}
	debugFlag, err := ms.Opts.Bool("DEBUG", "debug", "d", false, "print debug logs.")
	if err != nil {
		return err
	}
	layoutFlag := ms.Opts.String("D2_LAYOUT", "layout", "l", "dagre", `the layout engine used`)
	themeFlag, err := ms.Opts.Int64("D2_THEME", "theme", "t", 0, "the diagram theme ID")
	if err != nil {
		return err
	}
	darkThemeFlag, err := ms.Opts.Int64("D2_DARK_THEME", "dark-theme", "", -1, "the theme to use when the viewer's browser is in dark mode. When left unset -theme is used for both light and dark mode. Be aware that explicit styles set in D2 code will still be applied and this may produce unexpected results. We plan on resolving this by making style maps in D2 light/dark mode specific. See https://github.com/terrastruct/d2/issues/831.")
	if err != nil {
		return err
	}
	padFlag, err := ms.Opts.Int64("D2_PAD", "pad", "", d2svg.DEFAULT_PADDING, "pixels padded around the rendered diagram")
	if err != nil {
		return err
	}
	animateIntervalFlag, err := ms.Opts.Int64("D2_ANIMATE_INTERVAL", "animate-interval", "", 0, "if given, multiple boards are packaged as 1 SVG which transitions through each board at the interval (in milliseconds). Can only be used with SVG exports.")
	if err != nil {
		return err
	}
	versionFlag, err := ms.Opts.Bool("", "version", "v", false, "get the version")
	if err != nil {
		return err
	}
	sketchFlag, err := ms.Opts.Bool("D2_SKETCH", "sketch", "s", false, "render the diagram to look like it was sketched by hand")
	if err != nil {
		return err
	}
	browserFlag := ms.Opts.String("BROWSER", "browser", "", "", "browser executable that watch opens. Setting to 0 opens no browser.")
	centerFlag, err := ms.Opts.Bool("D2_CENTER", "center", "c", false, "center the SVG in the containing viewbox, such as your browser screen")
	if err != nil {
		return err
	}

	fontRegularFlag := ms.Opts.String("D2_FONT_REGULAR", "font-regular", "", "", "path to .ttf file to use for the regular font. If none provided, Source Sans Pro Regular is used.")
	fontItalicFlag := ms.Opts.String("D2_FONT_ITALIC", "font-italic", "", "", "path to .ttf file to use for the italic font. If none provided, Source Sans Pro Regular-Italic is used.")
	fontBoldFlag := ms.Opts.String("D2_FONT_BOLD", "font-bold", "", "", "path to .ttf file to use for the bold font. If none provided, Source Sans Pro Bold is used.")
	fontSemiboldFlag := ms.Opts.String("D2_FONT_SEMIBOLD", "font-semibold", "", "", "path to .ttf file to use for the semibold font. If none provided, Source Sans Pro Semibold is used.")

	ps, err := d2plugin.ListPlugins(ctx)
	if err != nil {
		return err
	}
	err = populateLayoutOpts(ctx, ms, ps)
	if err != nil {
		return err
	}

	err = ms.Opts.Flags.Parse(ms.Opts.Args)
	if !errors.Is(err, pflag.ErrHelp) && err != nil {
		return xmain.UsageErrorf("failed to parse flags: %v", err)
	}

	if errors.Is(err, pflag.ErrHelp) {
		help(ms)
		return nil
	}

	fontFamily, err := loadFonts(ms, *fontRegularFlag, *fontItalicFlag, *fontBoldFlag, *fontSemiboldFlag)
	if err != nil {
		return xmain.UsageErrorf("failed to load specified fonts: %v", err)
	}

	if len(ms.Opts.Flags.Args()) > 0 {
		switch ms.Opts.Flags.Arg(0) {
		case "init-playwright":
			return initPlaywright()
		case "layout":
			return layoutCmd(ctx, ms, ps)
		case "themes":
			themesCmd(ctx, ms)
			return nil
		case "fmt":
			return fmtCmd(ctx, ms)
		case "version":
			if len(ms.Opts.Flags.Args()) > 1 {
				return xmain.UsageErrorf("version subcommand accepts no arguments")
			}
			fmt.Println(version.Version)
			return nil
		}
	}

	if *debugFlag {
		ms.Env.Setenv("DEBUG", "1")
	}
	if *browserFlag != "" {
		ms.Env.Setenv("BROWSER", *browserFlag)
	}

	var inputPath string
	var outputPath string

	if len(ms.Opts.Flags.Args()) == 0 {
		if versionFlag != nil && *versionFlag {
			fmt.Println(version.Version)
			return nil
		}
		help(ms)
		return nil
	} else if len(ms.Opts.Flags.Args()) >= 3 {
		return xmain.UsageErrorf("too many arguments passed")
	}

	if len(ms.Opts.Flags.Args()) >= 1 {
		inputPath = ms.Opts.Flags.Arg(0)
	}
	if len(ms.Opts.Flags.Args()) >= 2 {
		outputPath = ms.Opts.Flags.Arg(1)
	} else {
		if inputPath == "-" {
			outputPath = "-"
		} else {
			outputPath = renameExt(inputPath, ".svg")
		}
	}
	if inputPath != "-" {
		inputPath = ms.AbsPath(inputPath)
		d, err := os.Stat(inputPath)
		if err == nil && d.IsDir() {
			inputPath = filepath.Join(inputPath, "index.d2")
		}
	}
	if outputPath != "-" {
		outputPath = ms.AbsPath(outputPath)
		if *animateIntervalFlag > 0 {
			// Not checking for extension == "svg", because users may want to write SVG data to a non-svg-extension file
			if filepath.Ext(outputPath) == ".png" || filepath.Ext(outputPath) == ".pdf" || filepath.Ext(outputPath) == ".pptx" {
				return xmain.UsageErrorf("-animate-interval can only be used when exporting to SVG.\nYou provided: %s", filepath.Ext(outputPath))
			}
		}
	}

	match := d2themescatalog.Find(*themeFlag)
	if match == (d2themes.Theme{}) {
		return xmain.UsageErrorf("-t[heme] could not be found. The available options are:\n%s\nYou provided: %d", d2themescatalog.CLIString(), *themeFlag)
	}
	ms.Log.Debug.Printf("using theme %s (ID: %d)", match.Name, *themeFlag)

	if *darkThemeFlag == -1 {
		darkThemeFlag = nil // TODO this is a temporary solution: https://github.com/terrastruct/util-go/issues/7
	}
	if darkThemeFlag != nil {
		match = d2themescatalog.Find(*darkThemeFlag)
		if match == (d2themes.Theme{}) {
			return xmain.UsageErrorf("--dark-theme could not be found. The available options are:\n%s\nYou provided: %d", d2themescatalog.CLIString(), *darkThemeFlag)
		}
		ms.Log.Debug.Printf("using dark theme %s (ID: %d)", match.Name, *darkThemeFlag)
	}

	plugin, err := d2plugin.FindPlugin(ctx, ps, *layoutFlag)
	if err != nil {
		if errors.Is(err, exec.ErrNotFound) {
			return layoutNotFound(ctx, ps, *layoutFlag)
		}
		return err
	}

	err = d2plugin.HydratePluginOpts(ctx, ms, plugin)
	if err != nil {
		return err
	}

	pinfo, err := plugin.Info(ctx)
	if err != nil {
		return err
	}
	plocation := pinfo.Type
	if pinfo.Type == "binary" {
		plocation = fmt.Sprintf("executable plugin at %s", humanPath(pinfo.Path))
	}
	ms.Log.Debug.Printf("using layout plugin %s (%s)", *layoutFlag, plocation)

	var pw png.Playwright
	if filepath.Ext(outputPath) == ".png" || filepath.Ext(outputPath) == ".pdf" || filepath.Ext(outputPath) == ".pptx" {
		if darkThemeFlag != nil {
			ms.Log.Warn.Printf("--dark-theme cannot be used while exporting to another format other than .svg")
			darkThemeFlag = nil
		}
		pw, err = png.InitPlaywright()
		if err != nil {
			return err
		}
		defer func() {
			cleanupErr := pw.Cleanup()
			if err == nil {
				err = cleanupErr
			}
		}()
	}

	renderOpts := d2svg.RenderOpts{
		Pad:         int(*padFlag),
		Sketch:      *sketchFlag,
		Center:      *centerFlag,
		ThemeID:     *themeFlag,
		DarkThemeID: darkThemeFlag,
	}

	if *watchFlag {
		if inputPath == "-" {
			return xmain.UsageErrorf("-w[atch] cannot be combined with reading input from stdin")
		}
		w, err := newWatcher(ctx, ms, watcherOpts{
			layoutPlugin:    plugin,
			renderOpts:      renderOpts,
			animateInterval: *animateIntervalFlag,
			host:            *hostFlag,
			port:            *portFlag,
			inputPath:       inputPath,
			outputPath:      outputPath,
			bundle:          *bundleFlag,
			forceAppendix:   *forceAppendixFlag,
			pw:              pw,
			fontFamily:      fontFamily,
		})
		if err != nil {
			return err
		}
		return w.run()
	}

	ctx, cancel := context.WithTimeout(ctx, time.Minute*2)
	defer cancel()

	_, written, err := compile(ctx, ms, plugin, renderOpts, fontFamily, *animateIntervalFlag, inputPath, outputPath, *bundleFlag, *forceAppendixFlag, pw.Page)
	if err != nil {
		if written {
			return fmt.Errorf("failed to fully compile (partial render written): %w", err)
		}
		return fmt.Errorf("failed to compile: %w", err)
	}
	return nil
}

func compile(ctx context.Context, ms *xmain.State, plugin d2plugin.Plugin, renderOpts d2svg.RenderOpts, fontFamily *d2fonts.FontFamily, animateInterval int64, inputPath, outputPath string, bundle, forceAppendix bool, page playwright.Page) (_ []byte, written bool, _ error) {
	start := time.Now()
	input, err := ms.ReadPath(inputPath)
	if err != nil {
		return nil, false, err
	}

	ruler, err := textmeasure.NewRuler()
	if err != nil {
		return nil, false, err
	}

	layout := plugin.Layout
	opts := &d2lib.CompileOptions{
		Layout:     layout,
		Ruler:      ruler,
		ThemeID:    renderOpts.ThemeID,
		FontFamily: fontFamily,
	}
	if renderOpts.Sketch {
		opts.FontFamily = go2.Pointer(d2fonts.HandDrawn)
	}

	cancel := background.Repeat(func() {
		ms.Log.Info.Printf("compiling & running layout algorithms...")
	}, time.Second*5)
	defer cancel()

	diagram, g, err := d2lib.Compile(ctx, string(input), opts)
	if err != nil {
		return nil, false, err
	}
	cancel()

	if animateInterval > 0 {
		masterID, err := diagram.HashID()
		if err != nil {
			return nil, false, err
		}
		renderOpts.MasterID = masterID
	}

	pluginInfo, err := plugin.Info(ctx)
	if err != nil {
		return nil, false, err
	}

	err = d2plugin.FeatureSupportCheck(pluginInfo, g)
	if err != nil {
		return nil, false, err
	}

	switch filepath.Ext(outputPath) {
	case ".pdf":
		pageMap := buildBoardIDToIndex(diagram, nil, nil)
		pdf, err := renderPDF(ctx, ms, plugin, renderOpts, outputPath, page, ruler, diagram, nil, nil, pageMap)
		if err != nil {
			return pdf, false, err
		}
		dur := time.Since(start)
		ms.Log.Success.Printf("successfully compiled %s to %s in %s", ms.HumanPath(inputPath), ms.HumanPath(outputPath), dur)
		return pdf, true, nil
	case ".pptx":
		var username string
		if user, err := user.Current(); err == nil {
			username = user.Username
		}
		description := "Presentation generated with D2 - https://d2lang.com/"
		rootName := getFileName(outputPath)
		// version must be only numbers to avoid issues with PowerPoint
		p := pptx.NewPresentation(rootName, description, rootName, username, version.OnlyNumbers())

		boardIdToIndex := buildBoardIDToIndex(diagram, nil, nil)
		svg, err := renderPPTX(ctx, ms, p, plugin, renderOpts, ruler, outputPath, page, diagram, nil, boardIdToIndex)
		if err != nil {
			return nil, false, err
		}
		err = p.SaveTo(outputPath)
		if err != nil {
			return nil, false, err
		}
		dur := time.Since(start)
		ms.Log.Success.Printf("successfully compiled %s to %s in %s", ms.HumanPath(inputPath), ms.HumanPath(outputPath), dur)
		return svg, true, nil
	default:
		compileDur := time.Since(start)
		if animateInterval <= 0 {
			// Rename all the "root.layers.x" to the paths that the boards get output to
			linkToOutput, err := resolveLinks("root", outputPath, diagram)
			if err != nil {
				return nil, false, err
			}
			relink(diagram, linkToOutput)
		}

		boards, err := render(ctx, ms, compileDur, plugin, renderOpts, inputPath, outputPath, bundle, forceAppendix, page, ruler, diagram)
		if err != nil {
			return nil, false, err
		}
		var out []byte
		if len(boards) > 0 {
			out = boards[0]
			if animateInterval > 0 {
				out, err = d2animate.Wrap(diagram, boards, renderOpts, int(animateInterval))
				if err != nil {
					return nil, false, err
				}
				err = os.MkdirAll(filepath.Dir(outputPath), 0755)
				if err != nil {
					return nil, false, err
				}
				err = ms.WritePath(outputPath, out)
				if err != nil {
					return nil, false, err
				}
				ms.Log.Success.Printf("successfully compiled %s to %s in %s", ms.HumanPath(inputPath), ms.HumanPath(outputPath), time.Since(start))
			}
		}
		return out, true, nil
	}
}

func resolveLinks(currDiagramPath, outputPath string, diagram *d2target.Diagram) (linkToOutput map[string]string, err error) {
	if diagram.Name != "" {
		ext := filepath.Ext(outputPath)
		outputPath = strings.TrimSuffix(outputPath, ext)
		outputPath = filepath.Join(outputPath, diagram.Name)
		outputPath += ext
	}

	boardOutputPath := outputPath
	if len(diagram.Layers) > 0 || len(diagram.Scenarios) > 0 || len(diagram.Steps) > 0 {
		ext := filepath.Ext(boardOutputPath)
		boardOutputPath = strings.TrimSuffix(boardOutputPath, ext)
		boardOutputPath = filepath.Join(boardOutputPath, "index")
		boardOutputPath += ext
	}

	layersOutputPath := outputPath
	if len(diagram.Scenarios) > 0 || len(diagram.Steps) > 0 {
		ext := filepath.Ext(layersOutputPath)
		layersOutputPath = strings.TrimSuffix(layersOutputPath, ext)
		layersOutputPath = filepath.Join(layersOutputPath, "layers")
		layersOutputPath += ext
	}
	scenariosOutputPath := outputPath
	if len(diagram.Layers) > 0 || len(diagram.Steps) > 0 {
		ext := filepath.Ext(scenariosOutputPath)
		scenariosOutputPath = strings.TrimSuffix(scenariosOutputPath, ext)
		scenariosOutputPath = filepath.Join(scenariosOutputPath, "scenarios")
		scenariosOutputPath += ext
	}
	stepsOutputPath := outputPath
	if len(diagram.Layers) > 0 || len(diagram.Scenarios) > 0 {
		ext := filepath.Ext(stepsOutputPath)
		stepsOutputPath = strings.TrimSuffix(stepsOutputPath, ext)
		stepsOutputPath = filepath.Join(stepsOutputPath, "steps")
		stepsOutputPath += ext
	}

	linkToOutput = map[string]string{currDiagramPath: boardOutputPath}

	for _, dl := range diagram.Layers {
		m, err := resolveLinks(strings.Join([]string{currDiagramPath, "layers", dl.Name}, "."), layersOutputPath, dl)
		if err != nil {
			return nil, err
		}
		for k, v := range m {
			linkToOutput[k] = v
		}
	}
	for _, dl := range diagram.Scenarios {
		m, err := resolveLinks(strings.Join([]string{currDiagramPath, "scenarios", dl.Name}, "."), scenariosOutputPath, dl)
		if err != nil {
			return nil, err
		}
		for k, v := range m {
			linkToOutput[k] = v
		}
	}
	for _, dl := range diagram.Steps {
		m, err := resolveLinks(strings.Join([]string{currDiagramPath, "steps", dl.Name}, "."), stepsOutputPath, dl)
		if err != nil {
			return nil, err
		}
		for k, v := range m {
			linkToOutput[k] = v
		}
	}

	return linkToOutput, nil
}

func relink(d *d2target.Diagram, linkToOutput map[string]string) {
	for i, shape := range d.Shapes {
		if shape.Link != "" {
			for k, v := range linkToOutput {
				if shape.Link == k {
					d.Shapes[i].Link = v
					break
				}
			}
		}
	}
	for _, board := range d.Layers {
		relink(board, linkToOutput)
	}
	for _, board := range d.Scenarios {
		relink(board, linkToOutput)
	}
	for _, board := range d.Steps {
		relink(board, linkToOutput)
	}
}

func render(ctx context.Context, ms *xmain.State, compileDur time.Duration, plugin d2plugin.Plugin, opts d2svg.RenderOpts, inputPath, outputPath string, bundle, forceAppendix bool, page playwright.Page, ruler *textmeasure.Ruler, diagram *d2target.Diagram) ([][]byte, error) {
	if diagram.Name != "" {
		ext := filepath.Ext(outputPath)
		outputPath = strings.TrimSuffix(outputPath, ext)
		outputPath = filepath.Join(outputPath, diagram.Name)
		outputPath += ext
	}

	boardOutputPath := outputPath
	if len(diagram.Layers) > 0 || len(diagram.Scenarios) > 0 || len(diagram.Steps) > 0 {
		if outputPath == "-" {
			// TODO it can if composed into one
			return nil, fmt.Errorf("multiboard output cannot be written to stdout")
		}
		// Boards with subboards must be self-contained folders.
		ext := filepath.Ext(boardOutputPath)
		boardOutputPath = strings.TrimSuffix(boardOutputPath, ext)
		os.RemoveAll(boardOutputPath)
		boardOutputPath = filepath.Join(boardOutputPath, "index")
		boardOutputPath += ext
	}

	layersOutputPath := outputPath
	if len(diagram.Scenarios) > 0 || len(diagram.Steps) > 0 {
		ext := filepath.Ext(layersOutputPath)
		layersOutputPath = strings.TrimSuffix(layersOutputPath, ext)
		layersOutputPath = filepath.Join(layersOutputPath, "layers")
		layersOutputPath += ext
	}
	scenariosOutputPath := outputPath
	if len(diagram.Layers) > 0 || len(diagram.Steps) > 0 {
		ext := filepath.Ext(scenariosOutputPath)
		scenariosOutputPath = strings.TrimSuffix(scenariosOutputPath, ext)
		scenariosOutputPath = filepath.Join(scenariosOutputPath, "scenarios")
		scenariosOutputPath += ext
	}
	stepsOutputPath := outputPath
	if len(diagram.Layers) > 0 || len(diagram.Scenarios) > 0 {
		ext := filepath.Ext(stepsOutputPath)
		stepsOutputPath = strings.TrimSuffix(stepsOutputPath, ext)
		stepsOutputPath = filepath.Join(stepsOutputPath, "steps")
		stepsOutputPath += ext
	}

	var boards [][]byte
	for _, dl := range diagram.Layers {
		childrenBoards, err := render(ctx, ms, compileDur, plugin, opts, inputPath, layersOutputPath, bundle, forceAppendix, page, ruler, dl)
		if err != nil {
			return nil, err
		}
		boards = append(boards, childrenBoards...)
	}
	for _, dl := range diagram.Scenarios {
		childrenBoards, err := render(ctx, ms, compileDur, plugin, opts, inputPath, scenariosOutputPath, bundle, forceAppendix, page, ruler, dl)
		if err != nil {
			return nil, err
		}
		boards = append(boards, childrenBoards...)
	}
	for _, dl := range diagram.Steps {
		childrenBoards, err := render(ctx, ms, compileDur, plugin, opts, inputPath, stepsOutputPath, bundle, forceAppendix, page, ruler, dl)
		if err != nil {
			return nil, err
		}
		boards = append(boards, childrenBoards...)
	}

	if !diagram.IsFolderOnly {
		start := time.Now()
		out, err := _render(ctx, ms, plugin, opts, boardOutputPath, bundle, forceAppendix, page, ruler, diagram)
		if err != nil {
			return boards, err
		}
		dur := compileDur + time.Since(start)
		if opts.MasterID == "" {
			ms.Log.Success.Printf("successfully compiled %s to %s in %s", ms.HumanPath(inputPath), ms.HumanPath(boardOutputPath), dur)
		}
		boards = append([][]byte{out}, boards...)
		return boards, nil
	}

	return nil, nil
}

func _render(ctx context.Context, ms *xmain.State, plugin d2plugin.Plugin, opts d2svg.RenderOpts, outputPath string, bundle, forceAppendix bool, page playwright.Page, ruler *textmeasure.Ruler, diagram *d2target.Diagram) ([]byte, error) {
	toPNG := filepath.Ext(outputPath) == ".png"
	svg, err := d2svg.Render(diagram, &d2svg.RenderOpts{
		Pad:           opts.Pad,
		Sketch:        opts.Sketch,
		Center:        opts.Center,
		ThemeID:       opts.ThemeID,
		DarkThemeID:   opts.DarkThemeID,
		MasterID:      opts.MasterID,
		SetDimensions: toPNG,
	})
	if err != nil {
		return nil, err
	}

	svg, err = plugin.PostProcess(ctx, svg)
	if err != nil {
		return svg, err
	}

	svg, bundleErr := imgbundler.BundleLocal(ctx, ms, svg)
	if bundle {
		var bundleErr2 error
		svg, bundleErr2 = imgbundler.BundleRemote(ctx, ms, svg)
		bundleErr = multierr.Combine(bundleErr, bundleErr2)
	}
	if forceAppendix && !toPNG {
		svg = appendix.Append(diagram, ruler, svg)
	}

	out := svg
	if toPNG {
		svg := appendix.Append(diagram, ruler, svg)

		if !bundle {
			var bundleErr2 error
			svg, bundleErr2 = imgbundler.BundleRemote(ctx, ms, svg)
			bundleErr = multierr.Combine(bundleErr, bundleErr2)
		}

		out, err = png.ConvertSVG(ms, page, svg)
		if err != nil {
			return svg, err
		}
		out, err = png.AddExif(out)
		if err != nil {
			return svg, err
		}
	} else {
		if len(out) > 0 && out[len(out)-1] != '\n' {
			out = append(out, '\n')
		}
	}

	if opts.MasterID == "" {
		err = os.MkdirAll(filepath.Dir(outputPath), 0755)
		if err != nil {
			return svg, err
		}
		err = ms.WritePath(outputPath, out)
		if err != nil {
			return svg, err
		}
	}
	if bundleErr != nil {
		return svg, bundleErr
	}
	return svg, nil
}

func renderPDF(ctx context.Context, ms *xmain.State, plugin d2plugin.Plugin, opts d2svg.RenderOpts, outputPath string, page playwright.Page, ruler *textmeasure.Ruler, diagram *d2target.Diagram, pdf *pdflib.GoFPDF, boardPath []string, pageMap map[string]int) (svg []byte, err error) {
	var isRoot bool
	if pdf == nil {
		pdf = pdflib.Init()
		isRoot = true
	}

	var currBoardPath []string
	// Root board doesn't have a name, so we use the output filename
	if diagram.Name == "" {
		currBoardPath = append(boardPath, getFileName(outputPath))
	} else {
		currBoardPath = append(boardPath, diagram.Name)
	}

	if !diagram.IsFolderOnly {
		rootFill := diagram.Root.Fill
		// gofpdf will print the png img with a slight filter
		// make the bg fill within the png transparent so that the pdf bg fill is the only bg color present
		diagram.Root.Fill = "transparent"

		svg, err = d2svg.Render(diagram, &d2svg.RenderOpts{
			Pad:           opts.Pad,
			Sketch:        opts.Sketch,
			Center:        opts.Center,
			SetDimensions: true,
		})
		if err != nil {
			return nil, err
		}

		svg, err = plugin.PostProcess(ctx, svg)
		if err != nil {
			return svg, err
		}

		svg, bundleErr := imgbundler.BundleLocal(ctx, ms, svg)
		svg, bundleErr2 := imgbundler.BundleRemote(ctx, ms, svg)
		bundleErr = multierr.Combine(bundleErr, bundleErr2)
		if bundleErr != nil {
			return svg, bundleErr
		}
		svg = appendix.Append(diagram, ruler, svg)

		pngImg, err := png.ConvertSVG(ms, page, svg)
		if err != nil {
			return svg, err
		}

		viewboxSlice := appendix.FindViewboxSlice(svg)
		viewboxX, err := strconv.ParseFloat(viewboxSlice[0], 64)
		if err != nil {
			return svg, err
		}
		viewboxY, err := strconv.ParseFloat(viewboxSlice[1], 64)
		if err != nil {
			return svg, err
		}
		err = pdf.AddPDFPage(pngImg, currBoardPath, opts.ThemeID, rootFill, diagram.Shapes, int64(opts.Pad), viewboxX, viewboxY, pageMap)
		if err != nil {
			return svg, err
		}
	}

	for _, dl := range diagram.Layers {
		_, err := renderPDF(ctx, ms, plugin, opts, "", page, ruler, dl, pdf, currBoardPath, pageMap)
		if err != nil {
			return nil, err
		}
	}
	for _, dl := range diagram.Scenarios {
		_, err := renderPDF(ctx, ms, plugin, opts, "", page, ruler, dl, pdf, currBoardPath, pageMap)
		if err != nil {
			return nil, err
		}
	}
	for _, dl := range diagram.Steps {
		_, err := renderPDF(ctx, ms, plugin, opts, "", page, ruler, dl, pdf, currBoardPath, pageMap)
		if err != nil {
			return nil, err
		}
	}

	if isRoot {
		err := pdf.Export(outputPath)
		if err != nil {
			return nil, err
		}
	}

	return svg, nil
}

func renderPPTX(ctx context.Context, ms *xmain.State, presentation *pptx.Presentation, plugin d2plugin.Plugin, opts d2svg.RenderOpts, ruler *textmeasure.Ruler, outputPath string, page playwright.Page, diagram *d2target.Diagram, boardPath []string, boardIdToIndex map[string]int) ([]byte, error) {
	var currBoardPath []string
	// Root board doesn't have a name, so we use the output filename
	if diagram.Name == "" {
		currBoardPath = append(boardPath, getFileName(outputPath))
	} else {
		currBoardPath = append(boardPath, diagram.Name)
	}

	var svg []byte
	if !diagram.IsFolderOnly {
		// gofpdf will print the png img with a slight filter
		// make the bg fill within the png transparent so that the pdf bg fill is the only bg color present
		diagram.Root.Fill = "transparent"

		var err error
		svg, err = d2svg.Render(diagram, &d2svg.RenderOpts{
			Pad:           opts.Pad,
			Sketch:        opts.Sketch,
			Center:        opts.Center,
			SetDimensions: true,
		})
		if err != nil {
			return nil, err
		}

		svg, err = plugin.PostProcess(ctx, svg)
		if err != nil {
			return nil, err
		}

		svg, bundleErr := imgbundler.BundleLocal(ctx, ms, svg)
		svg, bundleErr2 := imgbundler.BundleRemote(ctx, ms, svg)
		bundleErr = multierr.Combine(bundleErr, bundleErr2)
		if bundleErr != nil {
			return nil, bundleErr
		}

		svg = appendix.Append(diagram, ruler, svg)

		pngImg, err := png.ConvertSVG(ms, page, svg)
		if err != nil {
			return nil, err
		}

		slide, err := presentation.AddSlide(pngImg, currBoardPath)
		if err != nil {
			return nil, err
		}

		viewboxSlice := appendix.FindViewboxSlice(svg)
		viewboxX, err := strconv.ParseFloat(viewboxSlice[0], 64)
		if err != nil {
			return nil, err
		}
		viewboxY, err := strconv.ParseFloat(viewboxSlice[1], 64)
		if err != nil {
			return nil, err
		}

		// Draw links
		for _, shape := range diagram.Shapes {
			if shape.Link == "" {
				continue
			}

			linkX := png.SCALE * (float64(shape.Pos.X) - viewboxX - float64(shape.StrokeWidth))
			linkY := png.SCALE * (float64(shape.Pos.Y) - viewboxY - float64(shape.StrokeWidth))
			linkWidth := png.SCALE * (float64(shape.Width) + float64(shape.StrokeWidth*2))
			linkHeight := png.SCALE * (float64(shape.Height) + float64(shape.StrokeWidth*2))
			link := &pptx.Link{
				Left:    int(linkX),
				Top:     int(linkY),
				Width:   int(linkWidth),
				Height:  int(linkHeight),
				Tooltip: shape.Link,
			}
			slide.AddLink(link)
			key, err := d2parser.ParseKey(shape.Link)
			if err != nil || key.Path[0].Unbox().ScalarString() != "root" {
				// External link
				link.ExternalUrl = shape.Link
			} else if pageNum, ok := boardIdToIndex[shape.Link]; ok {
				// Internal link
				link.SlideIndex = pageNum + 1
			}
		}
	}

	for _, dl := range diagram.Layers {
		_, err := renderPPTX(ctx, ms, presentation, plugin, opts, ruler, "", page, dl, currBoardPath, boardIdToIndex)
		if err != nil {
			return nil, err
		}
	}
	for _, dl := range diagram.Scenarios {
		_, err := renderPPTX(ctx, ms, presentation, plugin, opts, ruler, "", page, dl, currBoardPath, boardIdToIndex)
		if err != nil {
			return nil, err
		}
	}
	for _, dl := range diagram.Steps {
		_, err := renderPPTX(ctx, ms, presentation, plugin, opts, ruler, "", page, dl, currBoardPath, boardIdToIndex)
		if err != nil {
			return nil, err
		}
	}

	return svg, nil
}

// newExt must include leading .
func renameExt(fp string, newExt string) string {
	ext := filepath.Ext(fp)
	if ext == "" {
		return fp + newExt
	} else {
		return strings.TrimSuffix(fp, ext) + newExt
	}
}

func getFileName(path string) string {
	ext := filepath.Ext(path)
	return strings.TrimSuffix(filepath.Base(path), ext)
}

// TODO: remove after removing slog
func DiscardSlog(ctx context.Context) context.Context {
	return ctxlog.With(ctx, slog.Make(sloghuman.Sink(io.Discard)))
}

func populateLayoutOpts(ctx context.Context, ms *xmain.State, ps []d2plugin.Plugin) error {
	pluginFlags, err := d2plugin.ListPluginFlags(ctx, ps)
	if err != nil {
		return err
	}

	for _, f := range pluginFlags {
		f.AddToOpts(ms.Opts)
		// Don't pollute the main d2 flagset with these. It'll be a lot
		ms.Opts.Flags.MarkHidden(f.Name)
	}

	return nil
}

func initPlaywright() error {
	pw, err := png.InitPlaywright()
	if err != nil {
		return err
	}
	return pw.Cleanup()
}

func loadFont(ms *xmain.State, path string) ([]byte, error) {
	if filepath.Ext(path) != ".ttf" {
		return nil, fmt.Errorf("expected .ttf file but %s has extension %s", path, filepath.Ext(path))
	}
	ttf, err := os.ReadFile(path)
	if err != nil {
		return nil, fmt.Errorf("failed to read font at %s: %v", path, err)
	}
	ms.Log.Info.Printf("font %s loaded", filepath.Base(path))
	return ttf, nil
}

func loadFonts(ms *xmain.State, pathToRegular, pathToItalic, pathToBold, pathToSemibold string) (*d2fonts.FontFamily, error) {
	if pathToRegular == "" && pathToItalic == "" && pathToBold == "" && pathToSemibold == "" {
		return nil, nil
	}

	var regularTTF []byte
	var italicTTF []byte
	var boldTTF []byte
	var semiboldTTF []byte

	var err error
	if pathToRegular != "" {
		regularTTF, err = loadFont(ms, pathToRegular)
		if err != nil {
			return nil, err
		}
	}
	if pathToItalic != "" {
		italicTTF, err = loadFont(ms, pathToItalic)
		if err != nil {
			return nil, err
		}
	}
	if pathToBold != "" {
		boldTTF, err = loadFont(ms, pathToBold)
		if err != nil {
			return nil, err
		}
	}
	if pathToSemibold != "" {
		semiboldTTF, err = loadFont(ms, pathToSemibold)
		if err != nil {
			return nil, err
		}
	}

<<<<<<< HEAD
	return d2fonts.AddFontFamily("custom", regularTTF, italicTTF, boldTTF, semiboldTTF)
=======
	return d2fonts.AddFontFamily("custom", regularTTF, italicTTF, boldTTF)
}

// buildBoardIDToIndex returns a map from board path to page int
// To map correctly, it must follow the same traversal of pdf/pptx building
func buildBoardIDToIndex(diagram *d2target.Diagram, dictionary map[string]int, path []string) map[string]int {
	newPath := append(path, diagram.Name)
	if dictionary == nil {
		dictionary = map[string]int{}
		newPath[0] = "root"
	}

	key := strings.Join(newPath, ".")
	dictionary[key] = len(dictionary)

	for _, dl := range diagram.Layers {
		buildBoardIDToIndex(dl, dictionary, append(newPath, "layers"))
	}
	for _, dl := range diagram.Scenarios {
		buildBoardIDToIndex(dl, dictionary, append(newPath, "scenarios"))
	}
	for _, dl := range diagram.Steps {
		buildBoardIDToIndex(dl, dictionary, append(newPath, "steps"))
	}

	return dictionary
>>>>>>> 1b8122b0
}<|MERGE_RESOLUTION|>--- conflicted
+++ resolved
@@ -962,10 +962,7 @@
 		}
 	}
 
-<<<<<<< HEAD
 	return d2fonts.AddFontFamily("custom", regularTTF, italicTTF, boldTTF, semiboldTTF)
-=======
-	return d2fonts.AddFontFamily("custom", regularTTF, italicTTF, boldTTF)
 }
 
 // buildBoardIDToIndex returns a map from board path to page int
@@ -991,5 +988,4 @@
 	}
 
 	return dictionary
->>>>>>> 1b8122b0
 }