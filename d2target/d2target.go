--- conflicted
+++ resolved
@@ -809,12 +809,9 @@
 	FilledDiamondArrowhead    Arrowhead = "filled-diamond"
 	CircleArrowhead           Arrowhead = "circle"
 	FilledCircleArrowhead     Arrowhead = "filled-circle"
-<<<<<<< HEAD
 	CrossArrowhead            Arrowhead = "cross"
-=======
 	BoxArrowhead              Arrowhead = "box"
 	FilledBoxArrowhead        Arrowhead = "filled-box"
->>>>>>> 4bcb6d47
 
 	// For fat arrows
 	LineArrowhead Arrowhead = "line"
@@ -864,16 +861,13 @@
 			return UnfilledTriangleArrowhead
 		}
 		return TriangleArrowhead
-<<<<<<< HEAD
 	case string(CrossArrowhead):
 		return CrossArrowhead
-=======
 	case string(BoxArrowhead):
 		if filled != nil && *filled {
 			return FilledBoxArrowhead
 		}
 		return BoxArrowhead
->>>>>>> 4bcb6d47
 	case string(CfOne):
 		return CfOne
 	case string(CfMany):
