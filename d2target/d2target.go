package d2target

import (
	"encoding/json"
	"fmt"
	"hash/fnv"
	"math"
	"net/url"
	"strings"

	"oss.terrastruct.com/util-go/go2"

	"oss.terrastruct.com/d2/d2renderers/d2fonts"
	"oss.terrastruct.com/d2/lib/color"
	"oss.terrastruct.com/d2/lib/geo"
	"oss.terrastruct.com/d2/lib/label"
	"oss.terrastruct.com/d2/lib/shape"
	"oss.terrastruct.com/d2/lib/svg"
)

const (
	DEFAULT_ICON_SIZE = 32
	MAX_ICON_SIZE     = 64

	SHADOW_SIZE_X    = 3
	SHADOW_SIZE_Y    = 5
	THREE_DEE_OFFSET = 15
	MULTIPLE_OFFSET  = 10

	INNER_BORDER_OFFSET = 5

	BG_COLOR = color.N7
	FG_COLOR = color.N1

	MIN_ARROWHEAD_STROKE_WIDTH = 2
	ARROWHEAD_PADDING          = 2.

	CONNECTION_ICON_LABEL_GAP = 8
)

var BorderOffset = geo.NewVector(5, 5)

type Config struct {
	Sketch             *bool           `json:"sketch"`
	ThemeID            *int64          `json:"themeID"`
	DarkThemeID        *int64          `json:"darkThemeID"`
	Pad                *int64          `json:"pad"`
	Center             *bool           `json:"center"`
	LayoutEngine       *string         `json:"layoutEngine"`
	ThemeOverrides     *ThemeOverrides `json:"themeOverrides,omitempty"`
	DarkThemeOverrides *ThemeOverrides `json:"darkThemeOverrides,omitempty"`
	// Data is a data structure for holding user-defined data
	// useful for plugins that allow users to configure within source code
	Data map[string]interface{} `json:"data,omitempty"`
}

type ThemeOverrides struct {
	N1  *string `json:"n1"`
	N2  *string `json:"n2"`
	N3  *string `json:"n3"`
	N4  *string `json:"n4"`
	N5  *string `json:"n5"`
	N6  *string `json:"n6"`
	N7  *string `json:"n7"`
	B1  *string `json:"b1"`
	B2  *string `json:"b2"`
	B3  *string `json:"b3"`
	B4  *string `json:"b4"`
	B5  *string `json:"b5"`
	B6  *string `json:"b6"`
	AA2 *string `json:"aa2"`
	AA4 *string `json:"aa4"`
	AA5 *string `json:"aa5"`
	AB4 *string `json:"ab4"`
	AB5 *string `json:"ab5"`
}

type Diagram struct {
	Name   string  `json:"name"`
	Config *Config `json:"config,omitempty"`
	// See docs on the same field in d2graph to understand what it means.
	IsFolderOnly bool                `json:"isFolderOnly"`
	Description  string              `json:"description,omitempty"`
	FontFamily   *d2fonts.FontFamily `json:"fontFamily,omitempty"`

	Shapes      []Shape      `json:"shapes"`
	Connections []Connection `json:"connections"`

	Root   Shape   `json:"root"`
	Legend *Legend `json:"legend,omitempty"`
	// Maybe Icon can be used as a watermark in the root shape

	Layers    []*Diagram `json:"layers,omitempty"`
	Scenarios []*Diagram `json:"scenarios,omitempty"`
	Steps     []*Diagram `json:"steps,omitempty"`
}

type Legend struct {
	Shapes      []Shape      `json:"shapes,omitempty"`
	Connections []Connection `json:"connections,omitempty"`
}

func (d *Diagram) GetBoard(boardPath []string) *Diagram {
	if len(boardPath) == 0 {
		return d
	}

	head := boardPath[0]

	if len(boardPath) == 1 && d.Name == head {
		return d
	}

	switch head {
	case "layers":
		if len(boardPath) < 2 {
			return nil
		}
		for _, b := range d.Layers {
			if b.Name == boardPath[1] {
				return b.GetBoard(boardPath[2:])
			}
		}
	case "scenarios":
		if len(boardPath) < 2 {
			return nil
		}
		for _, b := range d.Scenarios {
			if b.Name == boardPath[1] {
				return b.GetBoard(boardPath[2:])
			}
		}
	case "steps":
		if len(boardPath) < 2 {
			return nil
		}
		for _, b := range d.Steps {
			if b.Name == boardPath[1] {
				return b.GetBoard(boardPath[2:])
			}
		}
	}

	for _, b := range d.Layers {
		if b.Name == head {
			return b.GetBoard(boardPath[1:])
		}
	}
	for _, b := range d.Scenarios {
		if b.Name == head {
			return b.GetBoard(boardPath[1:])
		}
	}
	for _, b := range d.Steps {
		if b.Name == head {
			return b.GetBoard(boardPath[1:])
		}
	}
	return nil
}

func (diagram Diagram) Bytes() ([]byte, error) {
	b1, err := json.Marshal(diagram.Shapes)
	if err != nil {
		return nil, err
	}
	b2, err := json.Marshal(diagram.Connections)
	if err != nil {
		return nil, err
	}
	b3, err := json.Marshal(diagram.Root)
	if err != nil {
		return nil, err
	}
	base := append(append(b1, b2...), b3...)

	if diagram.Config != nil {
		b, err := json.Marshal(diagram.Config)
		if err != nil {
			return nil, err
		}
		base = append(base, b...)
	}

	for _, d := range diagram.Layers {
		slices, err := d.Bytes()
		if err != nil {
			return nil, err
		}
		base = append(base, slices...)
	}
	for _, d := range diagram.Scenarios {
		slices, err := d.Bytes()
		if err != nil {
			return nil, err
		}
		base = append(base, slices...)
	}
	for _, d := range diagram.Steps {
		slices, err := d.Bytes()
		if err != nil {
			return nil, err
		}
		base = append(base, slices...)
	}

	return base, nil
}

func (diagram Diagram) HasShape(condition func(Shape) bool) bool {
	for _, d := range diagram.Layers {
		if d.HasShape(condition) {
			return true
		}
	}
	for _, d := range diagram.Scenarios {
		if d.HasShape(condition) {
			return true
		}
	}
	for _, d := range diagram.Steps {
		if d.HasShape(condition) {
			return true
		}
	}
	for _, s := range diagram.Shapes {
		if condition(s) {
			return true
		}
	}
	return false
}

func (diagram Diagram) HashID(salt *string) (string, error) {
	bytes, err := diagram.Bytes()
	if err != nil {
		return "", err
	}
	h := fnv.New32a()
	h.Write(bytes)
	if salt != nil {
		h.Write([]byte(*salt))
	}
	// CSS names can't start with numbers, so prepend a little something
	return fmt.Sprintf("d2-%d", h.Sum32()), nil
}

func (diagram Diagram) NestedBoundingBox() (topLeft, bottomRight Point) {
	tl, br := diagram.BoundingBox()
	for _, d := range diagram.Layers {
		tl2, br2 := d.NestedBoundingBox()
		tl.X = go2.Min(tl.X, tl2.X)
		tl.Y = go2.Min(tl.Y, tl2.Y)
		br.X = go2.Max(br.X, br2.X)
		br.Y = go2.Max(br.Y, br2.Y)
	}
	for _, d := range diagram.Scenarios {
		tl2, br2 := d.NestedBoundingBox()
		tl.X = go2.Min(tl.X, tl2.X)
		tl.Y = go2.Min(tl.Y, tl2.Y)
		br.X = go2.Max(br.X, br2.X)
		br.Y = go2.Max(br.Y, br2.Y)
	}
	for _, d := range diagram.Steps {
		tl2, br2 := d.NestedBoundingBox()
		tl.X = go2.Min(tl.X, tl2.X)
		tl.Y = go2.Min(tl.Y, tl2.Y)
		br.X = go2.Max(br.X, br2.X)
		br.Y = go2.Max(br.Y, br2.Y)
	}
	return tl, br
}

func (diagram Diagram) BoundingBox() (topLeft, bottomRight Point) {
	if len(diagram.Shapes) == 0 {
		return Point{0, 0}, Point{0, 0}
	}
	x1 := int(math.MaxInt32)
	y1 := int(math.MaxInt32)
	x2 := int(math.MinInt32)
	y2 := int(math.MinInt32)

	for _, targetShape := range diagram.Shapes {
		x1 = go2.Min(x1, targetShape.Pos.X-int(math.Ceil(float64(targetShape.StrokeWidth)/2.)))
		y1 = go2.Min(y1, targetShape.Pos.Y-int(math.Ceil(float64(targetShape.StrokeWidth)/2.)))
		x2 = go2.Max(x2, targetShape.Pos.X+targetShape.Width+int(math.Ceil(float64(targetShape.StrokeWidth)/2.)))
		y2 = go2.Max(y2, targetShape.Pos.Y+targetShape.Height+int(math.Ceil(float64(targetShape.StrokeWidth)/2.)))

		if targetShape.Type == ShapeC4Person {
			headRadius := int(float64(targetShape.Width) * 0.22)
			headCenterY := int(float64(targetShape.Height) * 0.18)
			headTop := targetShape.Pos.Y + headCenterY - headRadius
			y1 = go2.Min(y1, headTop-targetShape.StrokeWidth)
		}

		if targetShape.Tooltip != "" || targetShape.Link != "" {
			// 16 is the icon radius
			y1 = go2.Min(y1, targetShape.Pos.Y-targetShape.StrokeWidth-16)
			x2 = go2.Max(x2, targetShape.Pos.X+targetShape.StrokeWidth+targetShape.Width+16)
		}
		if targetShape.Shadow {
			y2 = go2.Max(y2, targetShape.Pos.Y+targetShape.Height+int(math.Ceil(float64(targetShape.StrokeWidth)/2.))+SHADOW_SIZE_Y)
			x2 = go2.Max(x2, targetShape.Pos.X+targetShape.Width+int(math.Ceil(float64(targetShape.StrokeWidth)/2.))+SHADOW_SIZE_X)
		}

		if targetShape.ThreeDee {
			offsetY := THREE_DEE_OFFSET
			if targetShape.Type == ShapeHexagon {
				offsetY /= 2
			}
			y1 = go2.Min(y1, targetShape.Pos.Y-offsetY-targetShape.StrokeWidth)
			x2 = go2.Max(x2, targetShape.Pos.X+THREE_DEE_OFFSET+targetShape.Width+targetShape.StrokeWidth)
		}
		if targetShape.Multiple {
			y1 = go2.Min(y1, targetShape.Pos.Y-MULTIPLE_OFFSET-targetShape.StrokeWidth)
			x2 = go2.Max(x2, targetShape.Pos.X+MULTIPLE_OFFSET+targetShape.Width+targetShape.StrokeWidth)
		}

		if targetShape.Icon != nil && label.FromString(targetShape.IconPosition).IsOutside() {
			contentBox := geo.NewBox(geo.NewPoint(0, 0), float64(targetShape.Width), float64(targetShape.Height))
			s := shape.NewShape(targetShape.Type, contentBox)
			size := GetIconSize(s.GetInnerBox(), targetShape.IconPosition)

			if strings.HasPrefix(targetShape.IconPosition, "OUTSIDE_TOP") {
				y1 = go2.Min(y1, targetShape.Pos.Y-label.PADDING-size)
			} else if strings.HasPrefix(targetShape.IconPosition, "OUTSIDE_BOTTOM") {
				y2 = go2.Max(y2, targetShape.Pos.Y+targetShape.Height+label.PADDING+size)
			} else if strings.HasPrefix(targetShape.IconPosition, "OUTSIDE_LEFT") {
				x1 = go2.Min(x1, targetShape.Pos.X-label.PADDING-size)
			} else if strings.HasPrefix(targetShape.IconPosition, "OUTSIDE_RIGHT") {
				x2 = go2.Max(x2, targetShape.Pos.X+targetShape.Width+label.PADDING+size)
			}
		}

		if targetShape.Label != "" {
			labelPosition := label.FromString(targetShape.LabelPosition)

			shapeType := DSL_SHAPE_TO_SHAPE_TYPE[targetShape.Type]
			s := shape.NewShape(shapeType,
				geo.NewBox(
					geo.NewPoint(float64(targetShape.Pos.X), float64(targetShape.Pos.Y)),
					float64(targetShape.Width),
					float64(targetShape.Height),
				),
			)

			labelTL := labelPosition.GetPointOnBox(s.GetBox(), label.PADDING, float64(targetShape.LabelWidth), float64(targetShape.LabelHeight))
			if targetShape.ThreeDee {
				offset := THREE_DEE_OFFSET
				if targetShape.Type == ShapeHexagon {
					offset /= 2
				}
				if strings.HasPrefix(targetShape.LabelPosition, "OUTSIDE_RIGHT") {
					labelTL.X += float64(offset)
				}
				if strings.HasPrefix(targetShape.LabelPosition, "OUTSIDE_TOP") {
					labelTL.Y -= float64(offset)
				}
			}
			x1 = go2.Min(x1, int(labelTL.X))
			y1 = go2.Min(y1, int(labelTL.Y))
			x2 = go2.Max(x2, int(labelTL.X)+targetShape.LabelWidth)
			y2 = go2.Max(y2, int(labelTL.Y)+targetShape.LabelHeight)
		}
	}

	for _, connection := range diagram.Connections {
		for _, point := range connection.Route {
			x1 = go2.Min(x1, int(math.Floor(point.X))-int(math.Ceil(float64(connection.StrokeWidth)/2.)))
			y1 = go2.Min(y1, int(math.Floor(point.Y))-int(math.Ceil(float64(connection.StrokeWidth)/2.)))
			x2 = go2.Max(x2, int(math.Ceil(point.X))+int(math.Ceil(float64(connection.StrokeWidth)/2.)))
			y2 = go2.Max(y2, int(math.Ceil(point.Y))+int(math.Ceil(float64(connection.StrokeWidth)/2.)))
		}

		if connection.Label != "" {
			labelTL := connection.GetLabelTopLeft()
			x1 = go2.Min(x1, int(labelTL.X))
			y1 = go2.Min(y1, int(labelTL.Y))
			x2 = go2.Max(x2, int(labelTL.X)+connection.LabelWidth)
			y2 = go2.Max(y2, int(labelTL.Y)+connection.LabelHeight)
		}
		if connection.SrcLabel != nil && connection.SrcLabel.Label != "" {
			labelTL := connection.GetArrowheadLabelPosition(false)
			x1 = go2.Min(x1, int(labelTL.X))
			y1 = go2.Min(y1, int(labelTL.Y))
			x2 = go2.Max(x2, int(labelTL.X)+connection.SrcLabel.LabelWidth)
			y2 = go2.Max(y2, int(labelTL.Y)+connection.SrcLabel.LabelHeight)
		}
		if connection.DstLabel != nil && connection.DstLabel.Label != "" {
			labelTL := connection.GetArrowheadLabelPosition(true)
			x1 = go2.Min(x1, int(labelTL.X))
			y1 = go2.Min(y1, int(labelTL.Y))
			x2 = go2.Max(x2, int(labelTL.X)+connection.DstLabel.LabelWidth)
			y2 = go2.Max(y2, int(labelTL.Y)+connection.DstLabel.LabelHeight)
		}
	}

	return Point{x1, y1}, Point{x2, y2}
}

func (diagram Diagram) GetNestedCorpus() string {
	corpus := diagram.GetCorpus()
	for _, d := range diagram.Layers {
		corpus += d.GetNestedCorpus()
	}
	for _, d := range diagram.Scenarios {
		corpus += d.GetNestedCorpus()
	}
	for _, d := range diagram.Steps {
		corpus += d.GetNestedCorpus()
	}

	return corpus
}

func (diagram Diagram) GetCorpus() string {
	var corpus string
	appendixCount := 0
	for _, s := range diagram.Shapes {
		corpus += s.Label
		if s.Tooltip != "" {
			corpus += s.Tooltip
			appendixCount++
			corpus += fmt.Sprint(appendixCount)
		}
		if s.Link != "" {
			corpus += s.Link
			appendixCount++
			corpus += fmt.Sprint(appendixCount)
		}
		corpus += s.PrettyLink
		if s.Type == ShapeClass {
			for _, cf := range s.Fields {
				corpus += cf.Text(0).Text + cf.VisibilityToken()
			}
			for _, cm := range s.Methods {
				corpus += cm.Text(0).Text + cm.VisibilityToken()
			}
		}
		if s.Type == ShapeSQLTable {
			for _, c := range s.Columns {
				for _, t := range c.Texts(0) {
					corpus += t.Text
				}
				corpus += c.ConstraintAbbr()
			}
		}
	}
	for _, c := range diagram.Connections {
		corpus += c.Label
		if c.SrcLabel != nil {
			corpus += c.SrcLabel.Label
		}
		if c.DstLabel != nil {
			corpus += c.DstLabel.Label
		}
	}

	if diagram.Legend != nil {
		corpus += "Legend"
		for _, s := range diagram.Legend.Shapes {
			corpus += s.Label
		}
		for _, c := range diagram.Legend.Connections {
			corpus += c.Label
		}
	}

	return corpus
}

func NewDiagram() *Diagram {
	return &Diagram{
		Root: Shape{
			Fill: BG_COLOR,
		},
	}
}

type Shape struct {
	ID   string `json:"id"`
	Type string `json:"type"`

	Classes []string `json:"classes,omitempty"`

	Pos    Point `json:"pos"`
	Width  int   `json:"width"`
	Height int   `json:"height"`

	Opacity     float64 `json:"opacity"`
	StrokeDash  float64 `json:"strokeDash"`
	StrokeWidth int     `json:"strokeWidth"`

	BorderRadius int `json:"borderRadius"`

	Fill        string `json:"fill"`
	FillPattern string `json:"fillPattern,omitempty"`
	Stroke      string `json:"stroke"`

	Animated     bool `json:"animated"`
	Shadow       bool `json:"shadow"`
	ThreeDee     bool `json:"3d"`
	Multiple     bool `json:"multiple"`
	DoubleBorder bool `json:"double-border"`

	Tooltip          string   `json:"tooltip"`
	Link             string   `json:"link"`
	PrettyLink       string   `json:"prettyLink,omitempty"`
	Icon             *url.URL `json:"icon"`
	IconBorderRadius int      `json:"iconBorderRadius,omitempty"`
	IconPosition     string   `json:"iconPosition"`

	// Whether the shape should allow shapes behind it to bleed through
	// Currently just used for sequence diagram groups
	Blend bool `json:"blend"`

	Class
	SQLTable

	ContentAspectRatio *float64 `json:"contentAspectRatio,omitempty"`

	Text

	LabelPosition string `json:"labelPosition,omitempty"`

	ZIndex int `json:"zIndex"`
	Level  int `json:"level"`

	// These are used for special shapes, sql_table and class
	PrimaryAccentColor   string `json:"primaryAccentColor,omitempty"`
	SecondaryAccentColor string `json:"secondaryAccentColor,omitempty"`
	NeutralAccentColor   string `json:"neutralAccentColor,omitempty"`
}

func (s Shape) GetFontColor() string {
	if s.Type == ShapeClass || s.Type == ShapeSQLTable {
		if !color.IsThemeColor(s.Color) {
			return s.Color
		}
		return s.Stroke
	}
	if s.Color != color.Empty {
		return s.Color
	}
	return color.N1
}

// TODO remove this function, just set fields on themeable
func (s Shape) CSSStyle() string {
	out := ""

	out += fmt.Sprintf(`stroke-width:%d;`, s.StrokeWidth)
	if s.StrokeDash != 0 {
		dashSize, gapSize := svg.GetStrokeDashAttributes(float64(s.StrokeWidth), s.StrokeDash)
		out += fmt.Sprintf(`stroke-dasharray:%f,%f;`, dashSize, gapSize)
	}

	return out
}

func (s *Shape) SetType(t string) {
	// Some types are synonyms of other types, but with hinting for autolayout
	// They should only have one representation in the final export
	if strings.EqualFold(t, ShapeCircle) {
		t = ShapeOval
	} else if strings.EqualFold(t, ShapeSquare) {
		t = ShapeRectangle
	}
	s.Type = strings.ToLower(t)
}

func (s Shape) GetZIndex() int {
	return s.ZIndex
}

func (s Shape) GetID() string {
	return s.ID
}

type Text struct {
	Label      string `json:"label"`
	FontSize   int    `json:"fontSize"`
	FontFamily string `json:"fontFamily"`
	Language   string `json:"language"`
	Color      string `json:"color"`

	Italic    bool `json:"italic"`
	Bold      bool `json:"bold"`
	Underline bool `json:"underline"`

	LabelWidth  int    `json:"labelWidth"`
	LabelHeight int    `json:"labelHeight"`
	LabelFill   string `json:"labelFill,omitempty"`
}

func BaseShape() *Shape {
	return &Shape{
		Opacity:     1,
		StrokeDash:  0,
		StrokeWidth: 2,
		Text: Text{
			Bold:       true,
			FontFamily: "DEFAULT",
		},
	}
}

type Connection struct {
	ID string `json:"id"`

	Classes []string `json:"classes,omitempty"`

	Src      string    `json:"src"`
	SrcArrow Arrowhead `json:"srcArrow"`
	SrcLabel *Text     `json:"srcLabel,omitempty"`

	Dst      string    `json:"dst"`
	DstArrow Arrowhead `json:"dstArrow"`
	DstLabel *Text     `json:"dstLabel,omitempty"`

	Opacity      float64 `json:"opacity"`
	StrokeDash   float64 `json:"strokeDash"`
	StrokeWidth  int     `json:"strokeWidth"`
	Stroke       string  `json:"stroke"`
	Fill         string  `json:"fill,omitempty"`
	BorderRadius float64 `json:"borderRadius,omitempty"`

	Text
	LabelPosition   string  `json:"labelPosition"`
	LabelPercentage float64 `json:"labelPercentage"`

	Link       string `json:"link"`
	PrettyLink string `json:"prettyLink,omitempty"`

	Route   []*geo.Point `json:"route"`
	IsCurve bool         `json:"isCurve,omitempty"`

	Animated         bool     `json:"animated"`
	Tooltip          string   `json:"tooltip"`
	Icon             *url.URL `json:"icon"`
	IconPosition     string   `json:"iconPosition,omitempty"`
	IconBorderRadius float64  `json:"iconBorderRadius,omitempty"`

	ZIndex int `json:"zIndex"`
}

func (c *Connection) GetIconPosition() *geo.Point {
	if c.Icon == nil {
		return nil
	}

	if c.Label != "" {
		labelTL := c.GetLabelTopLeft()
		if labelTL != nil {
			// Position icon to the left of the label with a small gap
			return &geo.Point{
				X: labelTL.X - CONNECTION_ICON_LABEL_GAP - DEFAULT_ICON_SIZE,
				Y: labelTL.Y + float64(c.LabelHeight)/2 - DEFAULT_ICON_SIZE/2,
			}
		}
	}

	point, _ := label.FromString(c.IconPosition).GetPointOnRoute(
		c.Route,
		float64(c.StrokeWidth),
		-1,
		float64(DEFAULT_ICON_SIZE),
		float64(DEFAULT_ICON_SIZE),
	)
	return point
}

func BaseConnection() *Connection {
	return &Connection{
		SrcArrow:     NoArrowhead,
		DstArrow:     NoArrowhead,
		Route:        make([]*geo.Point, 0),
		Opacity:      1,
		StrokeDash:   0,
		StrokeWidth:  2,
		BorderRadius: 10,
		Text: Text{
			Italic:     true,
			FontFamily: "DEFAULT",
		},
	}
}

func (c Connection) GetFontColor() string {
	if c.Color != color.Empty {
		return c.Color
	}
	return color.N1
}

func (c Connection) CSSStyle() string {
	out := ""

	out += fmt.Sprintf(`stroke-width:%d;`, c.StrokeWidth)
	strokeDash := c.StrokeDash
	if strokeDash == 0 && c.Animated {
		strokeDash = 5
	}
	if strokeDash != 0 {
		dashSize, gapSize := svg.GetStrokeDashAttributes(float64(c.StrokeWidth), strokeDash)
		out += fmt.Sprintf(`stroke-dasharray:%f,%f;`, dashSize, gapSize)

		if c.Animated {
			dashOffset := -10
			if c.SrcArrow != NoArrowhead && c.DstArrow == NoArrowhead {
				dashOffset = 10
			}
			out += fmt.Sprintf(`stroke-dashoffset:%f;`, float64(dashOffset)*(dashSize+gapSize))
			out += fmt.Sprintf(`animation: dashdraw %fs linear infinite;`, gapSize*0.5)
		}
	}
	return out
}

func (c *Connection) GetLabelTopLeft() *geo.Point {
	point, _ := label.FromString(c.LabelPosition).GetPointOnRoute(
		c.Route,
		float64(c.StrokeWidth),
		c.LabelPercentage,
		float64(c.LabelWidth),
		float64(c.LabelHeight),
	)
	return point
}

func (connection *Connection) GetArrowheadLabelPosition(isDst bool) *geo.Point {
	var width, height float64
	if isDst {
		width = float64(connection.DstLabel.LabelWidth)
		height = float64(connection.DstLabel.LabelHeight)
	} else {
		width = float64(connection.SrcLabel.LabelWidth)
		height = float64(connection.SrcLabel.LabelHeight)
	}

	// get the start/end points of edge segment with arrowhead
	index := 0
	if isDst {
		index = len(connection.Route) - 2
	}
	start, end := connection.Route[index], connection.Route[index+1]
	// Note: end to start to get normal towards unlocked top position
	normalX, normalY := geo.GetUnitNormalVector(end.X, end.Y, start.X, start.Y)

	// determine how much to move the label back from the very end of the edge
	// e.g. if normal points up {x: 0, y:1}, shift width/2 + padding to fit
	shift := math.Abs(normalX)*(height/2.+label.PADDING) +
		math.Abs(normalY)*(width/2.+label.PADDING)

	length := geo.Route(connection.Route).Length()
	var position float64
	if isDst {
		position = 1.
		if length > 0 {
			position -= shift / length
		}
	} else {
		position = 0.
		if length > 0 {
			position = shift / length
		}
	}

	strokeWidth := float64(connection.StrokeWidth)

	labelTL, _ := label.UnlockedTop.GetPointOnRoute(connection.Route, strokeWidth, position, width, height)

	var arrowSize float64
	if isDst && connection.DstArrow != NoArrowhead {
		// Note: these dimensions are for rendering arrowheads on their side so we want the height
		_, arrowSize = connection.DstArrow.Dimensions(strokeWidth)
	} else if connection.SrcArrow != NoArrowhead {
		_, arrowSize = connection.SrcArrow.Dimensions(strokeWidth)
	}

	if arrowSize > 0 {
		// labelTL already accounts for strokeWidth and padding, we only want to shift further if the arrow is larger than this
		offset := (arrowSize/2 + ARROWHEAD_PADDING) - strokeWidth/2 - label.PADDING
		if offset > 0 {
			labelTL.X += normalX * offset
			labelTL.Y += normalY * offset
		}
	}

	return labelTL
}

func (c Connection) GetZIndex() int {
	return c.ZIndex
}

func (c Connection) GetID() string {
	return c.ID
}

type Arrowhead string

const (
	NoArrowhead               Arrowhead = "none"
	ArrowArrowhead            Arrowhead = "arrow"
	UnfilledTriangleArrowhead Arrowhead = "unfilled-triangle"
	TriangleArrowhead         Arrowhead = "triangle"
	DiamondArrowhead          Arrowhead = "diamond"
	FilledDiamondArrowhead    Arrowhead = "filled-diamond"
	CircleArrowhead           Arrowhead = "circle"
	FilledCircleArrowhead     Arrowhead = "filled-circle"
	CrossArrowhead            Arrowhead = "cross"
<<<<<<< HEAD
=======
	BoxArrowhead              Arrowhead = "box"
	FilledBoxArrowhead        Arrowhead = "filled-box"
>>>>>>> bde3969d

	// For fat arrows
	LineArrowhead Arrowhead = "line"

	// Crows feet notation
	CfOne          Arrowhead = "cf-one"
	CfMany         Arrowhead = "cf-many"
	CfOneRequired  Arrowhead = "cf-one-required"
	CfManyRequired Arrowhead = "cf-many-required"

	DefaultArrowhead Arrowhead = TriangleArrowhead
)

// valid values for arrowhead.shape
var Arrowheads = map[string]struct{}{
	string(NoArrowhead):       {},
	string(ArrowArrowhead):    {},
	string(TriangleArrowhead): {},
	string(DiamondArrowhead):  {},
	string(CircleArrowhead):   {},
	string(BoxArrowhead):      {},
	string(CfOne):             {},
	string(CfMany):            {},
	string(CfOneRequired):     {},
	string(CfManyRequired):    {},
	string(CrossArrowhead):    {},
}

func ToArrowhead(arrowheadType string, filled *bool) Arrowhead {
	switch arrowheadType {
	case string(DiamondArrowhead):
		if filled != nil && *filled {
			return FilledDiamondArrowhead
		}
		return DiamondArrowhead
	case string(CircleArrowhead):
		if filled != nil && *filled {
			return FilledCircleArrowhead
		}
		return CircleArrowhead
	case string(NoArrowhead):
		return NoArrowhead
	case string(ArrowArrowhead):
		return ArrowArrowhead
	case string(TriangleArrowhead):
		if filled != nil && !(*filled) {
			return UnfilledTriangleArrowhead
		}
		return TriangleArrowhead
	case string(CrossArrowhead):
		return CrossArrowhead
<<<<<<< HEAD
=======
	case string(BoxArrowhead):
		if filled != nil && *filled {
			return FilledBoxArrowhead
		}
		return BoxArrowhead
>>>>>>> bde3969d
	case string(CfOne):
		return CfOne
	case string(CfMany):
		return CfMany
	case string(CfOneRequired):
		return CfOneRequired
	case string(CfManyRequired):
		return CfManyRequired
	default:
		if DefaultArrowhead == TriangleArrowhead &&
			filled != nil && !(*filled) {
			return UnfilledTriangleArrowhead
		}
		return DefaultArrowhead
	}
}

func (arrowhead Arrowhead) Dimensions(strokeWidth float64) (width, height float64) {
	var baseWidth, baseHeight float64
	var widthMultiplier, heightMultiplier float64
	switch arrowhead {
	case ArrowArrowhead:
		baseWidth = 4
		baseHeight = 4
		widthMultiplier = 4
		heightMultiplier = 4
	case TriangleArrowhead:
		baseWidth = 4
		baseHeight = 4
		widthMultiplier = 3
		heightMultiplier = 4
	case UnfilledTriangleArrowhead:
		baseWidth = 7
		baseHeight = 7
		widthMultiplier = 3
		heightMultiplier = 4
	case LineArrowhead:
		widthMultiplier = 5
		heightMultiplier = 8
	case FilledDiamondArrowhead:
		baseWidth = 11
		baseHeight = 7
		widthMultiplier = 5.5
		heightMultiplier = 3.5
	case DiamondArrowhead:
		baseWidth = 11
		baseHeight = 9
		widthMultiplier = 5.5
		heightMultiplier = 4.5
	case CrossArrowhead:
		baseWidth = 7
		baseHeight = 7
		widthMultiplier = 5
		heightMultiplier = 5
	case FilledCircleArrowhead, CircleArrowhead:
		baseWidth = 8
		baseHeight = 8
		widthMultiplier = 5
		heightMultiplier = 5
	case FilledBoxArrowhead, BoxArrowhead:
		baseWidth = 6
		baseHeight = 6
		widthMultiplier = 5
		heightMultiplier = 5
	case CfOne, CfMany, CfOneRequired, CfManyRequired:
		baseWidth = 9
		baseHeight = 9
		widthMultiplier = 4.5
		heightMultiplier = 4.5
	}

	clippedStrokeWidth := go2.Max(MIN_ARROWHEAD_STROKE_WIDTH, strokeWidth)
	return baseWidth + clippedStrokeWidth*widthMultiplier, baseHeight + clippedStrokeWidth*heightMultiplier
}

type Point struct {
	X int `json:"x"`
	Y int `json:"y"`
}

func NewPoint(x, y int) Point {
	return Point{X: x, Y: y}
}

const (
	ShapeRectangle       = "rectangle"
	ShapeSquare          = "square"
	ShapePage            = "page"
	ShapeParallelogram   = "parallelogram"
	ShapeDocument        = "document"
	ShapeCylinder        = "cylinder"
	ShapeQueue           = "queue"
	ShapePackage         = "package"
	ShapeStep            = "step"
	ShapeCallout         = "callout"
	ShapeStoredData      = "stored_data"
	ShapePerson          = "person"
	ShapeC4Person        = "c4-person"
	ShapeDiamond         = "diamond"
	ShapeOval            = "oval"
	ShapeCircle          = "circle"
	ShapeHexagon         = "hexagon"
	ShapeCloud           = "cloud"
	ShapeText            = "text"
	ShapeCode            = "code"
	ShapeClass           = "class"
	ShapeSQLTable        = "sql_table"
	ShapeImage           = "image"
	ShapeSequenceDiagram = "sequence_diagram"
	ShapeHierarchy       = "hierarchy"
)

var Shapes = []string{
	ShapeRectangle,
	ShapeSquare,
	ShapePage,
	ShapeParallelogram,
	ShapeDocument,
	ShapeCylinder,
	ShapeQueue,
	ShapePackage,
	ShapeStep,
	ShapeCallout,
	ShapeStoredData,
	ShapePerson,
	ShapeC4Person,
	ShapeDiamond,
	ShapeOval,
	ShapeCircle,
	ShapeHexagon,
	ShapeCloud,
	ShapeText,
	ShapeCode,
	ShapeClass,
	ShapeSQLTable,
	ShapeImage,
	ShapeSequenceDiagram,
	ShapeHierarchy,
}

func IsShape(s string) bool {
	if s == "" {
		// Default shape is rectangle.
		return true
	}
	for _, s2 := range Shapes {
		if strings.EqualFold(s, s2) {
			return true
		}
	}
	return false
}

type MText struct {
	Text     string `json:"text"`
	FontSize int    `json:"fontSize"`
	IsBold   bool   `json:"isBold"`
	IsItalic bool   `json:"isItalic"`
	Language string `json:"language"`
	Shape    string `json:"shape"`

	Dimensions TextDimensions `json:"dimensions,omitempty"`
}

type TextDimensions struct {
	Width  int `json:"width"`
	Height int `json:"height"`
}

func NewTextDimensions(w, h int) *TextDimensions {
	return &TextDimensions{Width: w, Height: h}
}

func (text MText) GetColor(isItalic bool) string {
	if isItalic {
		return color.N2
	}
	return color.N1
}

var DSL_SHAPE_TO_SHAPE_TYPE = map[string]string{
	"":                   shape.SQUARE_TYPE,
	ShapeRectangle:       shape.SQUARE_TYPE,
	ShapeSquare:          shape.REAL_SQUARE_TYPE,
	ShapePage:            shape.PAGE_TYPE,
	ShapeParallelogram:   shape.PARALLELOGRAM_TYPE,
	ShapeDocument:        shape.DOCUMENT_TYPE,
	ShapeCylinder:        shape.CYLINDER_TYPE,
	ShapeQueue:           shape.QUEUE_TYPE,
	ShapePackage:         shape.PACKAGE_TYPE,
	ShapeStep:            shape.STEP_TYPE,
	ShapeCallout:         shape.CALLOUT_TYPE,
	ShapeStoredData:      shape.STORED_DATA_TYPE,
	ShapePerson:          shape.PERSON_TYPE,
	ShapeC4Person:        shape.C4_PERSON_TYPE,
	ShapeDiamond:         shape.DIAMOND_TYPE,
	ShapeOval:            shape.OVAL_TYPE,
	ShapeCircle:          shape.CIRCLE_TYPE,
	ShapeHexagon:         shape.HEXAGON_TYPE,
	ShapeCloud:           shape.CLOUD_TYPE,
	ShapeText:            shape.TEXT_TYPE,
	ShapeCode:            shape.CODE_TYPE,
	ShapeClass:           shape.CLASS_TYPE,
	ShapeSQLTable:        shape.TABLE_TYPE,
	ShapeImage:           shape.IMAGE_TYPE,
	ShapeSequenceDiagram: shape.SQUARE_TYPE,
	ShapeHierarchy:       shape.SQUARE_TYPE,
}

var SHAPE_TYPE_TO_DSL_SHAPE map[string]string

func init() {
	SHAPE_TYPE_TO_DSL_SHAPE = make(map[string]string, len(DSL_SHAPE_TO_SHAPE_TYPE))
	for k, v := range DSL_SHAPE_TO_SHAPE_TYPE {
		SHAPE_TYPE_TO_DSL_SHAPE[v] = k
	}
	// SQUARE_TYPE is defined twice in the map, make sure it doesn't get set to the empty string one
	SHAPE_TYPE_TO_DSL_SHAPE[shape.SQUARE_TYPE] = ShapeRectangle
}

func GetIconSize(box *geo.Box, position string) int {
	iconPosition := label.FromString(position)

	minDimension := int(math.Min(box.Width, box.Height))
	halfMinDimension := int(math.Ceil(0.5 * float64(minDimension)))

	var size int

	if iconPosition == label.InsideMiddleCenter {
		size = halfMinDimension
	} else {
		size = go2.Min(
			minDimension,
			go2.Max(DEFAULT_ICON_SIZE, halfMinDimension),
		)
	}

	size = go2.Min(size, MAX_ICON_SIZE)

	if !iconPosition.IsOutside() {
		size = go2.Min(size,
			go2.Min(
				go2.Max(int(box.Width)-2*label.PADDING, 0),
				go2.Max(int(box.Height)-2*label.PADDING, 0),
			),
		)
	}

	return size
}<|MERGE_RESOLUTION|>--- conflicted
+++ resolved
@@ -810,11 +810,8 @@
 	CircleArrowhead           Arrowhead = "circle"
 	FilledCircleArrowhead     Arrowhead = "filled-circle"
 	CrossArrowhead            Arrowhead = "cross"
-<<<<<<< HEAD
-=======
 	BoxArrowhead              Arrowhead = "box"
 	FilledBoxArrowhead        Arrowhead = "filled-box"
->>>>>>> bde3969d
 
 	// For fat arrows
 	LineArrowhead Arrowhead = "line"
@@ -866,14 +863,11 @@
 		return TriangleArrowhead
 	case string(CrossArrowhead):
 		return CrossArrowhead
-<<<<<<< HEAD
-=======
 	case string(BoxArrowhead):
 		if filled != nil && *filled {
 			return FilledBoxArrowhead
 		}
 		return BoxArrowhead
->>>>>>> bde3969d
 	case string(CfOne):
 		return CfOne
 	case string(CfMany):
