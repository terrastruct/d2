--- conflicted
+++ resolved
@@ -77,6 +77,7 @@
 	Center      bool
 	ThemeID     int64
 	DarkThemeID *int64
+	Font        string
 	// disables the fit to screen behavior and ensures the exported svg has the exact dimensions
 	SetDimensions bool
 
@@ -1386,11 +1387,7 @@
 	return strings.Join(rendered, "")
 }
 
-<<<<<<< HEAD
-func embedFonts(buf *bytes.Buffer, diagramHash, source string, fontFamily *d2fonts.FontFamily, cutSet string) {
-=======
-func EmbedFonts(buf *bytes.Buffer, diagramHash, source string, fontFamily *d2fonts.FontFamily) {
->>>>>>> b1c955f0
+func EmbedFonts(buf *bytes.Buffer, diagramHash, source string, fontFamily *d2fonts.FontFamily, cutSet string) {
 	fmt.Fprint(buf, `<style type="text/css"><![CDATA[`)
 
 	appendOnTrigger(
@@ -1730,30 +1727,13 @@
 
 	// generate style elements that will be appended to the SVG tag
 	upperBuf := &bytes.Buffer{}
-<<<<<<< HEAD
-	var allLabels string
-	for _, s := range diagram.Shapes {
-		allLabels += s.Text.Label
-	}
-	for _, c := range diagram.Connections {
-		allLabels += c.Text.Label
-	}
-
-	embedFonts(upperBuf, diagramHash, buf.String(), diagram.FontFamily, allLabels) // embedFonts *must* run before `d2sketch.DefineFillPatterns`, but after all elements are appended to `buf`
-	themeStylesheet, err := themeCSS(diagramHash, themeID, darkThemeID)
-	if err != nil {
-		return nil, err
-	}
-	fmt.Fprintf(upperBuf, `<style type="text/css"><![CDATA[%s%s]]></style>`, baseStylesheet, themeStylesheet)
-=======
 	if opts.MasterID == "" {
-		EmbedFonts(upperBuf, diagramHash, buf.String(), diagram.FontFamily) // EmbedFonts *must* run before `d2sketch.DefineFillPatterns`, but after all elements are appended to `buf`
+		EmbedFonts(upperBuf, diagramHash, buf.String(), diagram.FontFamily, diagram.GetUniqueChars()) // EmbedFonts *must* run before `d2sketch.DefineFillPatterns`, but after all elements are appended to `buf`
 		themeStylesheet, err := ThemeCSS(diagramHash, themeID, darkThemeID)
 		if err != nil {
 			return nil, err
 		}
 		fmt.Fprintf(upperBuf, `<style type="text/css"><![CDATA[%s%s]]></style>`, BaseStylesheet, themeStylesheet)
->>>>>>> b1c955f0
 
 		hasMarkdown := false
 		for _, s := range diagram.Shapes {
