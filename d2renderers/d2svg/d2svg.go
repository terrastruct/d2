--- conflicted
+++ resolved
@@ -553,7 +553,6 @@
 		}
 
 		path = circleEl.Render()
-<<<<<<< HEAD
 	case d2target.CrossArrowhead:
 		inset := strokeWidth / 8
 		rotationAngle := math.Pi / 4
@@ -599,7 +598,6 @@
 			crossEl.Render(), childPathEl.Render(),
 		)
 		path = gEl.Render()
-=======
 	case d2target.FilledBoxArrowhead:
 		polygonEl := d2themes.NewThemableElement("polygon", inlineTheme)
 		polygonEl.ClassName = "connection"
@@ -648,7 +646,6 @@
 			)
 		}
 		path = polygonEl.Render()
->>>>>>> 4bcb6d47
 	case d2target.CfOne, d2target.CfMany, d2target.CfOneRequired, d2target.CfManyRequired:
 		offset := 3.0 + float64(connection.StrokeWidth)*1.8
 
