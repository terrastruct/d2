--- conflicted
+++ resolved
@@ -330,28 +330,6 @@
 `,
 		},
 		{
-<<<<<<< HEAD
-			name: "overlay",
-			script: `bright: {
-	style.stroke: "#000"
-	style.font-color: "#000"
-	style.fill: "#fff"
-}
-normal: {
-	style.stroke: "#000"
-	style.font-color: "#000"
-	style.fill: "#ccc"
-}
-dark: {
-	style.stroke: "#000"
-	style.font-color: "#fff"
-	style.fill: "#555"
-}
-darker: {
-	style.stroke: "#000"
-	style.font-color: "#fff"
-	style.fill: "#000"
-=======
 			name: "opacity",
 			script: `x.style.opacity: 0.4
 y: |md
@@ -367,7 +345,30 @@
 	shape: sql_table
 	last_login: datetime
 	style.opacity: 0.4
->>>>>>> 335d925b
+}
+`,
+		},
+		{
+			name: "overlay",
+			script: `bright: {
+	style.stroke: "#000"
+	style.font-color: "#000"
+	style.fill: "#fff"
+}
+normal: {
+	style.stroke: "#000"
+	style.font-color: "#000"
+	style.fill: "#ccc"
+}
+dark: {
+	style.stroke: "#000"
+	style.font-color: "#fff"
+	style.fill: "#555"
+}
+darker: {
+	style.stroke: "#000"
+	style.font-color: "#fff"
+	style.fill: "#000"
 }
 `,
 		},
