package d2exporter

import (
	"context"
	"strconv"

	"oss.terrastruct.com/util-go/go2"

	"oss.terrastruct.com/d2/d2graph"
	"oss.terrastruct.com/d2/d2renderers/d2fonts"
	"oss.terrastruct.com/d2/d2target"
	"oss.terrastruct.com/d2/lib/color"
)

func Export(ctx context.Context, g *d2graph.Graph, fontFamily *d2fonts.FontFamily) (*d2target.Diagram, error) {
	diagram := d2target.NewDiagram()
	applyStyles(&diagram.Root, g.Root)
	diagram.Name = g.Name
	diagram.IsFolderOnly = g.IsFolderOnly
	if fontFamily == nil {
		fontFamily = go2.Pointer(d2fonts.SourceSansPro)
	}
	diagram.FontFamily = fontFamily

	diagram.Shapes = make([]d2target.Shape, len(g.Objects))
	for i := range g.Objects {
		diagram.Shapes[i] = toShape(g.Objects[i])
	}

	diagram.Connections = make([]d2target.Connection, len(g.Edges))
	for i := range g.Edges {
		diagram.Connections[i] = toConnection(g.Edges[i])
	}

	return diagram, nil
}

func applyTheme(shape *d2target.Shape, obj *d2graph.Object) {
	shape.Stroke = obj.GetStroke(shape.StrokeDash)
	shape.Fill = obj.GetFill()
	if obj.Attributes.Shape.Value == d2target.ShapeText {
		shape.Color = color.N1
	}
	if obj.Attributes.Shape.Value == d2target.ShapeSQLTable || obj.Attributes.Shape.Value == d2target.ShapeClass {
		shape.PrimaryAccentColor = color.B2
		shape.SecondaryAccentColor = color.AA2
		shape.NeutralAccentColor = color.N2
	}
}

func applyStyles(shape *d2target.Shape, obj *d2graph.Object) {
	if obj.Attributes.Style.Opacity != nil {
		shape.Opacity, _ = strconv.ParseFloat(obj.Attributes.Style.Opacity.Value, 64)
	}
	if obj.Attributes.Style.StrokeDash != nil {
		shape.StrokeDash, _ = strconv.ParseFloat(obj.Attributes.Style.StrokeDash.Value, 64)
	}
	if obj.Attributes.Style.Fill != nil {
		shape.Fill = obj.Attributes.Style.Fill.Value
	} else if obj.Attributes.Shape.Value == d2target.ShapeText {
		shape.Fill = "transparent"
	}
	if obj.Attributes.Style.Stroke != nil {
		shape.Stroke = obj.Attributes.Style.Stroke.Value
	}
	if obj.Attributes.Style.StrokeWidth != nil {
		shape.StrokeWidth, _ = strconv.Atoi(obj.Attributes.Style.StrokeWidth.Value)
	}
	if obj.Attributes.Style.Shadow != nil {
		shape.Shadow, _ = strconv.ParseBool(obj.Attributes.Style.Shadow.Value)
	}
	if obj.Attributes.Style.ThreeDee != nil {
		shape.ThreeDee, _ = strconv.ParseBool(obj.Attributes.Style.ThreeDee.Value)
	}
	if obj.Attributes.Style.Multiple != nil {
		shape.Multiple, _ = strconv.ParseBool(obj.Attributes.Style.Multiple.Value)
	}
	if obj.Attributes.Style.BorderRadius != nil {
		shape.BorderRadius, _ = strconv.Atoi(obj.Attributes.Style.BorderRadius.Value)
	}

	if obj.Attributes.Style.FontColor != nil {
		shape.Color = obj.Attributes.Style.FontColor.Value
	}
	if obj.Attributes.Style.Italic != nil {
		shape.Italic, _ = strconv.ParseBool(obj.Attributes.Style.Italic.Value)
	}
	if obj.Attributes.Style.Bold != nil {
		shape.Bold, _ = strconv.ParseBool(obj.Attributes.Style.Bold.Value)
	}
	if obj.Attributes.Style.Underline != nil {
		shape.Underline, _ = strconv.ParseBool(obj.Attributes.Style.Underline.Value)
	}
	if obj.Attributes.Style.Font != nil {
		shape.FontFamily = obj.Attributes.Style.Font.Value
	}
	if obj.Attributes.Style.DoubleBorder != nil {
		shape.DoubleBorder, _ = strconv.ParseBool(obj.Attributes.Style.DoubleBorder.Value)
	}
}

func toShape(obj *d2graph.Object) d2target.Shape {
	shape := d2target.BaseShape()
	shape.SetType(obj.Attributes.Shape.Value)
	shape.ID = obj.AbsID()
	shape.ZIndex = obj.ZIndex
	shape.Level = int(obj.Level())
	shape.Pos = d2target.NewPoint(int(obj.TopLeft.X), int(obj.TopLeft.Y))
	shape.Width = int(obj.Width)
	shape.Height = int(obj.Height)

	text := obj.Text()
	shape.Bold = text.IsBold
	shape.Italic = text.IsItalic
	shape.FontSize = text.FontSize

	if obj.IsSequenceDiagram() {
		shape.StrokeWidth = 0
	}

	if obj.IsSequenceDiagramGroup() {
		shape.StrokeWidth = 0
		shape.Blend = true
	}

	applyStyles(shape, obj)
	applyTheme(shape, obj)
	shape.Color = text.GetColor(shape.Italic)
	applyStyles(shape, obj)

	switch obj.Attributes.Shape.Value {
	case d2target.ShapeCode, d2target.ShapeText:
		shape.Language = obj.Attributes.Language
		shape.Label = obj.Attributes.Label.Value
	case d2target.ShapeClass:
		shape.Class = *obj.Class
		// The label is the header for classes and tables, which is set in client to be 4 px larger than the object's set font size
		shape.FontSize -= d2target.HeaderFontAdd
	case d2target.ShapeSQLTable:
		shape.SQLTable = *obj.SQLTable
		shape.FontSize -= d2target.HeaderFontAdd
	}
	shape.Label = text.Text
	shape.LabelWidth = text.Dimensions.Width

	shape.LabelHeight = text.Dimensions.Height
	if obj.LabelPosition != nil {
		shape.LabelPosition = *obj.LabelPosition
		if obj.IsSequenceDiagramGroup() {
			shape.LabelFill = shape.Fill
		}
	}

<<<<<<< HEAD
	shape.Tooltip = obj.Attributes.Tooltip
	shape.Link = obj.Attributes.Link.Value
=======
	if obj.Attributes.Tooltip != nil {
		shape.Tooltip = obj.Attributes.Tooltip.Value
	}
	if obj.Attributes.Link != nil {
		shape.Link = obj.Attributes.Link.Value
	}
>>>>>>> 014864b0
	shape.Icon = obj.Attributes.Icon
	if obj.IconPosition != nil {
		shape.IconPosition = *obj.IconPosition
	}

	return *shape
}

func toConnection(edge *d2graph.Edge) d2target.Connection {
	connection := d2target.BaseConnection()
	connection.ID = edge.AbsID()
	connection.ZIndex = edge.ZIndex
	text := edge.Text()

	if edge.SrcArrow {
		connection.SrcArrow = d2target.TriangleArrowhead
		if edge.SrcArrowhead != nil {
			if edge.SrcArrowhead.Shape.Value != "" {
				filled := false
				if edge.SrcArrowhead.Style.Filled != nil {
					filled, _ = strconv.ParseBool(edge.SrcArrowhead.Style.Filled.Value)
				}
				connection.SrcArrow = d2target.ToArrowhead(edge.SrcArrowhead.Shape.Value, filled)
			}
		}
	}
	if edge.SrcArrowhead != nil {
		if edge.SrcArrowhead.Label.Value != "" {
			connection.SrcLabel = edge.SrcArrowhead.Label.Value
		}
	}
	if edge.DstArrow {
		connection.DstArrow = d2target.TriangleArrowhead
		if edge.DstArrowhead != nil {
			if edge.DstArrowhead.Shape.Value != "" {
				filled := false
				if edge.DstArrowhead.Style.Filled != nil {
					filled, _ = strconv.ParseBool(edge.DstArrowhead.Style.Filled.Value)
				}
				connection.DstArrow = d2target.ToArrowhead(edge.DstArrowhead.Shape.Value, filled)
			}
		}
	}
	if edge.DstArrowhead != nil {
		if edge.DstArrowhead.Label.Value != "" {
			connection.DstLabel = edge.DstArrowhead.Label.Value
		}
	}

	if edge.Attributes.Style.Opacity != nil {
		connection.Opacity, _ = strconv.ParseFloat(edge.Attributes.Style.Opacity.Value, 64)
	}

	if edge.Attributes.Style.StrokeDash != nil {
		connection.StrokeDash, _ = strconv.ParseFloat(edge.Attributes.Style.StrokeDash.Value, 64)
	}
	connection.Stroke = edge.GetStroke(connection.StrokeDash)
	if edge.Attributes.Style.Stroke != nil {
		connection.Stroke = edge.Attributes.Style.Stroke.Value
	}

	if edge.Attributes.Style.StrokeWidth != nil {
		connection.StrokeWidth, _ = strconv.Atoi(edge.Attributes.Style.StrokeWidth.Value)
	}

	if edge.Attributes.Style.Fill != nil {
		connection.Fill = edge.Attributes.Style.Fill.Value
	}

	connection.FontSize = text.FontSize
	if edge.Attributes.Style.FontSize != nil {
		connection.FontSize, _ = strconv.Atoi(edge.Attributes.Style.FontSize.Value)
	}

	if edge.Attributes.Style.Animated != nil {
		connection.Animated, _ = strconv.ParseBool(edge.Attributes.Style.Animated.Value)
	}

	if edge.Attributes.Tooltip != nil {
		connection.Tooltip = edge.Attributes.Tooltip.Value
	}
	connection.Icon = edge.Attributes.Icon

	if edge.Attributes.Style.Italic != nil {
		connection.Italic, _ = strconv.ParseBool(edge.Attributes.Style.Italic.Value)
	}

	connection.Color = text.GetColor(connection.Italic)
	if edge.Attributes.Style.FontColor != nil {
		connection.Color = edge.Attributes.Style.FontColor.Value
	}
	if edge.Attributes.Style.Bold != nil {
		connection.Bold, _ = strconv.ParseBool(edge.Attributes.Style.Bold.Value)
	}
	if edge.Attributes.Style.Font != nil {
		connection.FontFamily = edge.Attributes.Style.Font.Value
	}
	connection.Label = text.Text
	connection.LabelWidth = text.Dimensions.Width
	connection.LabelHeight = text.Dimensions.Height

	if edge.LabelPosition != nil {
		connection.LabelPosition = *edge.LabelPosition
	}
	if edge.LabelPercentage != nil {
		connection.LabelPercentage = *edge.LabelPercentage
	}
	connection.Route = edge.Route
	connection.IsCurve = edge.IsCurve

	connection.Src = edge.Src.AbsID()
	connection.Dst = edge.Dst.AbsID()

	return *connection
}<|MERGE_RESOLUTION|>--- conflicted
+++ resolved
@@ -151,17 +151,12 @@
 		}
 	}
 
-<<<<<<< HEAD
-	shape.Tooltip = obj.Attributes.Tooltip
-	shape.Link = obj.Attributes.Link.Value
-=======
 	if obj.Attributes.Tooltip != nil {
 		shape.Tooltip = obj.Attributes.Tooltip.Value
 	}
 	if obj.Attributes.Link != nil {
 		shape.Link = obj.Attributes.Link.Value
 	}
->>>>>>> 014864b0
 	shape.Icon = obj.Attributes.Icon
 	if obj.IconPosition != nil {
 		shape.IconPosition = *obj.IconPosition
