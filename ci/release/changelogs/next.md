--- conflicted
+++ resolved
@@ -7,9 +7,6 @@
 
 #### Bugfixes 🔴
 
-<<<<<<< HEAD
 - Fixes PNG exports with images #176
-=======
 - 3D style was missing border and other styles for its top and right faces.
-  [#187](https://github.com/terrastruct/d2/pull/187)
->>>>>>> 5e001ddf
+  [#187](https://github.com/terrastruct/d2/pull/187)