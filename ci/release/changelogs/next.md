--- conflicted
+++ resolved
@@ -6,11 +6,8 @@
 - Render:
   - markdown, latex, and code can be used as object labels [#2204](https://github.com/terrastruct/d2/pull/2204)
   - `shape: c4-person` to render a person shape like what the C4 model prescribes [#2397](https://github.com/terrastruct/d2/pull/2397)
-<<<<<<< HEAD
 - Icons: border-radius should work on icon [#2409](https://github.com/terrastruct/d2/issues/2409)
-=======
 - Diagram legends are implemented [#2416](https://github.com/terrastruct/d2/pull/2416)
->>>>>>> 6a4db734
 
 #### Improvements 🧹
 
