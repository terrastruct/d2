--- conflicted
+++ resolved
@@ -2,12 +2,8 @@
 
 #### Improvements 🧹
 
-<<<<<<< HEAD
 - Display version on CLI help invocation [#1400](https://github.com/terrastruct/d2/pull/1400)
 
 #### Bugfixes ⛑️
-=======
-#### Bugfixes ⛑️
 
-- Fixes edge case in compiler using dots in quotes [#1401](https://github.com/terrastruct/d2/pull/1401)
->>>>>>> 192a76aa
+- Fixes edge case in compiler using dots in quotes [#1401](https://github.com/terrastruct/d2/pull/1401)