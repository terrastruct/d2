--- conflicted
+++ resolved
@@ -4,14 +4,10 @@
 
 #### Improvements 🧹
 
-<<<<<<< HEAD
 d2js: Support additional render options (`themeID`, `darkThemeID`, `center`, `pad`, `scale` and `forceAppendix`). Support `d2-config`. [#2343](https://github.com/terrastruct/d2/pull/2343)
 
-#### Bugfixes ⛑️
-=======
 #### Bugfixes ⛑️
 
 - Compiler:
   - fixes panic when `sql_shape` shape value had mixed casing [#2349](https://github.com/terrastruct/d2/pull/2349)
-  - fixes support for `center` in `d2-config` [#2360](https://github.com/terrastruct/d2/pull/2360)
->>>>>>> 7741382f
+  - fixes support for `center` in `d2-config` [#2360](https://github.com/terrastruct/d2/pull/2360)