--- conflicted
+++ resolved
@@ -7,10 +7,6 @@
 
 #### Bugfixes ⛑️
 
-<<<<<<< HEAD
 - Fixes a bug calculating grid height with only grid-rows and different horizontal-gap and vertical-gap values. [#1646](https://github.com/terrastruct/d2/pull/1646)
 - Grid layout now accounts for each cell's outside labels and icons [#1624](https://github.com/terrastruct/d2/pull/1624)
-=======
-- Grid layout now accounts for each cell's outside labels and icons [#1624](https://github.com/terrastruct/d2/pull/1624)
-- Fixes a panic with a spread substitution in a glob map [#1643](https://github.com/terrastruct/d2/pull/1643)
->>>>>>> f200c19e
+- Fixes a panic with a spread substitution in a glob map [#1643](https://github.com/terrastruct/d2/pull/1643)