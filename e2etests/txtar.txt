--- conflicted
+++ resolved
@@ -1204,7 +1204,6 @@
   shape: c4-person
 }
 
-<<<<<<< HEAD
 -- multiple opacity --
 a: {
   style: {
@@ -1212,7 +1211,7 @@
     multiple.opacity: 0.5
   }
 }
-=======
+
 -- edge-special-text --
 a -> b: |latex
   \lim_{h \rightarrow 0 } \frac{f(x+h)-f(x)}{h}
@@ -1250,4 +1249,3 @@
   fmt.Println("Hello World")
 }
 |
->>>>>>> 25b83bb2
