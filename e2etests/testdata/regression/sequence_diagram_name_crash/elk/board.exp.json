--- conflicted
+++ resolved
@@ -47,19 +47,11 @@
       "id": "foo.a",
       "type": "rectangle",
       "pos": {
-<<<<<<< HEAD
-        "x": 12,
-        "y": 572
-      },
-      "width": 448,
-      "height": 460,
-=======
         "x": 36,
         "y": 122
       },
       "width": 150,
-      "height": 126,
->>>>>>> 8fa00ca4
+      "height": 66,
       "opacity": 1,
       "strokeDash": 0,
       "strokeWidth": 2,
@@ -138,15 +130,10 @@
       "type": "sequence_diagram",
       "pos": {
         "x": 12,
-        "y": 632
+        "y": 572
       },
-<<<<<<< HEAD
-      "width": 150,
-      "height": 66,
-=======
       "width": 448,
-      "height": 520,
->>>>>>> 8fa00ca4
+      "height": 460,
       "opacity": 1,
       "strokeDash": 0,
       "strokeWidth": 0,
