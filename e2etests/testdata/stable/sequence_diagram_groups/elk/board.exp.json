{
  "name": "",
  "shapes": [
    {
      "id": "a",
      "type": "",
      "pos": {
        "x": 0,
        "y": 50
      },
      "width": 150,
      "height": 126,
      "opacity": 1,
      "strokeDash": 0,
      "strokeWidth": 2,
      "borderRadius": 0,
      "fill": "#EDF0FD",
      "stroke": "#0D32B2",
      "shadow": false,
      "3d": false,
      "multiple": false,
      "tooltip": "",
      "link": "",
      "icon": null,
      "iconPosition": "",
      "fields": null,
      "methods": null,
      "columns": null,
      "label": "a",
      "fontSize": 16,
      "fontFamily": "DEFAULT",
      "language": "",
      "color": "#0A0F25",
      "italic": false,
      "bold": true,
      "underline": false,
      "labelWidth": 13,
      "labelHeight": 26,
      "labelPosition": "INSIDE_MIDDLE_CENTER",
      "zIndex": 0,
      "level": 1
    },
    {
      "id": "b",
      "type": "",
      "pos": {
<<<<<<< HEAD
        "x": 250,
        "y": 52
=======
        "x": 220,
        "y": 50
>>>>>>> 6c148838
      },
      "width": 150,
      "height": 126,
      "opacity": 1,
      "strokeDash": 0,
      "strokeWidth": 2,
      "borderRadius": 0,
      "fill": "#EDF0FD",
      "stroke": "#0D32B2",
      "shadow": false,
      "3d": false,
      "multiple": false,
      "tooltip": "",
      "link": "",
      "icon": null,
      "iconPosition": "",
      "fields": null,
      "methods": null,
      "columns": null,
      "label": "b",
      "fontSize": 16,
      "fontFamily": "DEFAULT",
      "language": "",
      "color": "#0A0F25",
      "italic": false,
      "bold": true,
      "underline": false,
      "labelWidth": 13,
      "labelHeight": 26,
      "labelPosition": "INSIDE_MIDDLE_CENTER",
      "zIndex": 0,
      "level": 1
    },
    {
      "id": "c",
      "type": "",
      "pos": {
<<<<<<< HEAD
        "x": 500,
=======
        "x": 440,
>>>>>>> 6c148838
        "y": 50
      },
      "width": 150,
      "height": 126,
      "opacity": 1,
      "strokeDash": 0,
      "strokeWidth": 2,
      "borderRadius": 0,
      "fill": "#EDF0FD",
      "stroke": "#0D32B2",
      "shadow": false,
      "3d": false,
      "multiple": false,
      "tooltip": "",
      "link": "",
      "icon": null,
      "iconPosition": "",
      "fields": null,
      "methods": null,
      "columns": null,
      "label": "c",
      "fontSize": 16,
      "fontFamily": "DEFAULT",
      "language": "",
      "color": "#0A0F25",
      "italic": false,
      "bold": true,
      "underline": false,
      "labelWidth": 12,
      "labelHeight": 26,
      "labelPosition": "INSIDE_MIDDLE_CENTER",
      "zIndex": 0,
      "level": 1
    },
    {
      "id": "d",
      "type": "",
      "pos": {
<<<<<<< HEAD
        "x": 750,
        "y": 52
=======
        "x": 660,
        "y": 50
>>>>>>> 6c148838
      },
      "width": 150,
      "height": 126,
      "opacity": 1,
      "strokeDash": 0,
      "strokeWidth": 2,
      "borderRadius": 0,
      "fill": "#EDF0FD",
      "stroke": "#0D32B2",
      "shadow": false,
      "3d": false,
      "multiple": false,
      "tooltip": "",
      "link": "",
      "icon": null,
      "iconPosition": "",
      "fields": null,
      "methods": null,
      "columns": null,
      "label": "d",
      "fontSize": 16,
      "fontFamily": "DEFAULT",
      "language": "",
      "color": "#0A0F25",
      "italic": false,
      "bold": true,
      "underline": false,
      "labelWidth": 13,
      "labelHeight": 26,
      "labelPosition": "INSIDE_MIDDLE_CENTER",
      "zIndex": 0,
      "level": 1
    },
    {
      "id": "ggg",
      "type": "",
      "pos": {
        "x": 25,
        "y": 396
      },
<<<<<<< HEAD
      "width": 350,
=======
      "width": 320,
>>>>>>> 6c148838
      "height": 80,
      "opacity": 1,
      "strokeDash": 0,
      "strokeWidth": 2,
      "borderRadius": 0,
      "fill": "#EDF0FD",
      "stroke": "#0D32B2",
      "shadow": false,
      "3d": false,
      "multiple": false,
      "tooltip": "",
      "link": "",
      "icon": null,
      "iconPosition": "",
      "fields": null,
      "methods": null,
      "columns": null,
      "label": "ggg",
      "fontSize": 16,
      "fontFamily": "DEFAULT",
      "language": "",
      "color": "#0A0F25",
      "italic": false,
      "bold": true,
      "underline": false,
      "labelWidth": 32,
      "labelHeight": 26,
      "zIndex": 1,
      "level": 1
    },
    {
      "id": "group 1",
      "type": "",
      "pos": {
<<<<<<< HEAD
        "x": 275,
        "y": 569
      },
      "width": 350,
=======
        "x": 221,
        "y": 526
      },
      "width": 368,
>>>>>>> 6c148838
      "height": 730,
      "opacity": 1,
      "strokeDash": 0,
      "strokeWidth": 2,
      "borderRadius": 0,
      "fill": "#EDF0FD",
      "stroke": "#0D32B2",
      "shadow": false,
      "3d": false,
      "multiple": false,
      "tooltip": "",
      "link": "",
      "icon": null,
      "iconPosition": "",
      "fields": null,
      "methods": null,
      "columns": null,
      "label": "group 1",
      "fontSize": 16,
      "fontFamily": "DEFAULT",
      "language": "",
      "color": "#0A0F25",
      "italic": false,
      "bold": true,
      "underline": false,
      "labelWidth": 57,
      "labelHeight": 26,
      "zIndex": 1,
      "level": 1
    },
    {
      "id": "group 1.nested guy",
      "type": "",
      "pos": {
<<<<<<< HEAD
        "x": 275,
        "y": 829
      },
      "width": 350,
=======
        "x": 245,
        "y": 786
      },
      "width": 320,
>>>>>>> 6c148838
      "height": 80,
      "opacity": 1,
      "strokeDash": 0,
      "strokeWidth": 2,
      "borderRadius": 0,
      "fill": "#FFFFFF",
      "stroke": "#0D32B2",
      "shadow": false,
      "3d": false,
      "multiple": false,
      "tooltip": "",
      "link": "",
      "icon": null,
      "iconPosition": "",
      "fields": null,
      "methods": null,
      "columns": null,
      "label": "nested guy",
      "fontSize": 16,
      "fontFamily": "DEFAULT",
      "language": "",
      "color": "#0A0F25",
      "italic": false,
      "bold": true,
      "underline": false,
      "labelWidth": 82,
      "labelHeight": 26,
      "zIndex": 1,
      "level": 2
    },
    {
      "id": "group b",
      "type": "",
      "pos": {
<<<<<<< HEAD
        "x": 275,
        "y": 1349
      },
      "width": 483,
=======
        "x": 245,
        "y": 1306
      },
      "width": 443,
>>>>>>> 6c148838
      "height": 466,
      "opacity": 1,
      "strokeDash": 0,
      "strokeWidth": 2,
      "borderRadius": 0,
      "fill": "#EDF0FD",
      "stroke": "#0D32B2",
      "shadow": false,
      "3d": false,
      "multiple": false,
      "tooltip": "",
      "link": "",
      "icon": null,
      "iconPosition": "",
      "fields": null,
      "methods": null,
      "columns": null,
      "label": "group b",
      "fontSize": 16,
      "fontFamily": "DEFAULT",
      "language": "",
      "color": "#0A0F25",
      "italic": false,
      "bold": true,
      "underline": false,
      "labelWidth": 60,
      "labelHeight": 26,
      "zIndex": 1,
      "level": 1
    },
    {
      "id": "c.what would arnold say",
      "type": "rectangle",
      "pos": {
<<<<<<< HEAD
        "x": 442,
        "y": 1519
=======
        "x": 382,
        "y": 1476
>>>>>>> 6c148838
      },
      "width": 266,
      "height": 126,
      "opacity": 1,
      "strokeDash": 0,
      "strokeWidth": 2,
      "borderRadius": 0,
      "fill": "#FFFFFF",
      "stroke": "#0D32B2",
      "shadow": false,
      "3d": false,
      "multiple": false,
      "tooltip": "",
      "link": "",
      "icon": null,
      "iconPosition": "",
      "fields": null,
      "methods": null,
      "columns": null,
      "label": "what would arnold say",
      "fontSize": 16,
      "fontFamily": "DEFAULT",
      "language": "",
      "color": "#0A0F25",
      "italic": false,
      "bold": true,
      "underline": false,
      "labelWidth": 166,
      "labelHeight": 26,
      "labelPosition": "INSIDE_MIDDLE_CENTER",
      "zIndex": 5,
      "level": 2
    },
    {
      "id": "choo",
      "type": "",
      "pos": {
<<<<<<< HEAD
        "x": 691,
        "y": 1865
=======
        "x": 601,
        "y": 1822
>>>>>>> 6c148838
      },
      "width": 258,
      "height": 216,
      "opacity": 1,
      "strokeDash": 0,
      "strokeWidth": 2,
      "borderRadius": 0,
      "fill": "#EDF0FD",
      "stroke": "#0D32B2",
      "shadow": false,
      "3d": false,
      "multiple": false,
      "tooltip": "",
      "link": "",
      "icon": null,
      "iconPosition": "",
      "fields": null,
      "methods": null,
      "columns": null,
      "label": "choo",
      "fontSize": 16,
      "fontFamily": "DEFAULT",
      "language": "",
      "color": "#0A0F25",
      "italic": false,
      "bold": true,
      "underline": false,
      "labelWidth": 40,
      "labelHeight": 26,
      "zIndex": 1,
      "level": 1
    },
    {
      "id": "d.this note",
      "type": "rectangle",
      "pos": {
<<<<<<< HEAD
        "x": 741,
        "y": 1905
=======
        "x": 651,
        "y": 1862
>>>>>>> 6c148838
      },
      "width": 168,
      "height": 126,
      "opacity": 1,
      "strokeDash": 0,
      "strokeWidth": 2,
      "borderRadius": 0,
      "fill": "#FFFFFF",
      "stroke": "#0D32B2",
      "shadow": false,
      "3d": false,
      "multiple": false,
      "tooltip": "",
      "link": "",
      "icon": null,
      "iconPosition": "",
      "fields": null,
      "methods": null,
      "columns": null,
      "label": "this note",
      "fontSize": 16,
      "fontFamily": "DEFAULT",
      "language": "",
      "color": "#0A0F25",
      "italic": false,
      "bold": true,
      "underline": false,
      "labelWidth": 68,
      "labelHeight": 26,
      "labelPosition": "INSIDE_MIDDLE_CENTER",
      "zIndex": 5,
      "level": 2
    },
    {
      "id": "b.t1",
      "type": "rectangle",
      "pos": {
<<<<<<< HEAD
        "x": 319,
        "y": 983
=======
        "x": 289,
        "y": 940
>>>>>>> 6c148838
      },
      "width": 12,
      "height": 292,
      "opacity": 1,
      "strokeDash": 0,
      "strokeWidth": 2,
      "borderRadius": 0,
      "fill": "#EDF0FD",
      "stroke": "#0D32B2",
      "shadow": false,
      "3d": false,
      "multiple": false,
      "tooltip": "",
      "link": "",
      "icon": null,
      "iconPosition": "",
      "fields": null,
      "methods": null,
      "columns": null,
      "label": "",
      "fontSize": 24,
      "fontFamily": "DEFAULT",
      "language": "",
      "color": "#0A0F25",
      "italic": false,
      "bold": true,
      "underline": false,
      "labelWidth": 25,
      "labelHeight": 36,
      "zIndex": 3,
      "level": 2
    },
    {
      "id": "c.t1",
      "type": "rectangle",
      "pos": {
<<<<<<< HEAD
        "x": 569,
        "y": 983
=======
        "x": 509,
        "y": 940
>>>>>>> 6c148838
      },
      "width": 12,
      "height": 292,
      "opacity": 1,
      "strokeDash": 0,
      "strokeWidth": 2,
      "borderRadius": 0,
      "fill": "#EDF0FD",
      "stroke": "#0D32B2",
      "shadow": false,
      "3d": false,
      "multiple": false,
      "tooltip": "",
      "link": "",
      "icon": null,
      "iconPosition": "",
      "fields": null,
      "methods": null,
      "columns": null,
      "label": "",
      "fontSize": 16,
      "fontFamily": "DEFAULT",
      "language": "",
      "color": "#0A0F25",
      "italic": false,
      "bold": true,
      "underline": false,
      "labelWidth": 20,
      "labelHeight": 26,
      "zIndex": 3,
      "level": 2
    },
    {
      "id": "b.t1.t2",
      "type": "rectangle",
      "pos": {
<<<<<<< HEAD
        "x": 315,
        "y": 1113
=======
        "x": 285,
        "y": 1070
>>>>>>> 6c148838
      },
      "width": 20,
      "height": 80,
      "opacity": 1,
      "strokeDash": 0,
      "strokeWidth": 2,
      "borderRadius": 0,
      "fill": "#F7F8FE",
      "stroke": "#0D32B2",
      "shadow": false,
      "3d": false,
      "multiple": false,
      "tooltip": "",
      "link": "",
      "icon": null,
      "iconPosition": "",
      "fields": null,
      "methods": null,
      "columns": null,
      "label": "",
      "fontSize": 16,
      "fontFamily": "DEFAULT",
      "language": "",
      "color": "#0A0F25",
      "italic": false,
      "bold": true,
      "underline": false,
      "labelWidth": 20,
      "labelHeight": 26,
      "zIndex": 3,
      "level": 3
    }
  ],
  "connections": [
    {
      "id": "(a -> b)[0]",
      "src": "a",
      "srcArrow": "none",
      "srcLabel": "",
      "dst": "b",
      "dstArrow": "triangle",
      "dstLabel": "",
      "opacity": 1,
      "strokeDash": 0,
      "strokeWidth": 2,
      "stroke": "#0D32B2",
      "label": "",
      "fontSize": 16,
      "fontFamily": "DEFAULT",
      "language": "",
      "color": "#676C7E",
      "italic": true,
      "bold": false,
      "underline": false,
      "labelWidth": 0,
      "labelHeight": 0,
      "labelPosition": "",
      "labelPercentage": 0,
      "route": [
        {
          "x": 75,
          "y": 306
        },
        {
<<<<<<< HEAD
          "x": 325,
          "y": 349
=======
          "x": 295,
          "y": 306
>>>>>>> 6c148838
        }
      ],
      "animated": false,
      "tooltip": "",
      "icon": null,
      "zIndex": 4
    },
    {
      "id": "(a -> b)[1]",
      "src": "a",
      "srcArrow": "none",
      "srcLabel": "",
      "dst": "b",
      "dstArrow": "triangle",
      "dstLabel": "",
      "opacity": 1,
      "strokeDash": 0,
      "strokeWidth": 2,
      "stroke": "#0D32B2",
      "label": "lala",
      "fontSize": 16,
      "fontFamily": "DEFAULT",
      "language": "",
      "color": "#676C7E",
      "italic": true,
      "bold": false,
      "underline": false,
      "labelWidth": 26,
      "labelHeight": 21,
      "labelPosition": "INSIDE_MIDDLE_CENTER",
      "labelPercentage": 0,
      "route": [
        {
          "x": 75,
          "y": 436
        },
        {
<<<<<<< HEAD
          "x": 325,
          "y": 479
=======
          "x": 295,
          "y": 436
>>>>>>> 6c148838
        }
      ],
      "animated": false,
      "tooltip": "",
      "icon": null,
      "zIndex": 4
    },
    {
      "id": "(b -> c)[0]",
      "src": "b",
      "srcArrow": "none",
      "srcLabel": "",
      "dst": "c",
      "dstArrow": "triangle",
      "dstLabel": "",
      "opacity": 1,
      "strokeDash": 0,
      "strokeWidth": 2,
      "stroke": "#0D32B2",
      "label": "",
      "fontSize": 16,
      "fontFamily": "DEFAULT",
      "language": "",
      "color": "#676C7E",
      "italic": true,
      "bold": false,
      "underline": false,
      "labelWidth": 0,
      "labelHeight": 0,
      "labelPosition": "",
      "labelPercentage": 0,
      "route": [
        {
<<<<<<< HEAD
          "x": 325,
          "y": 609
        },
        {
          "x": 575,
          "y": 609
=======
          "x": 295,
          "y": 566
        },
        {
          "x": 515,
          "y": 566
>>>>>>> 6c148838
        }
      ],
      "animated": false,
      "tooltip": "",
      "icon": null,
      "zIndex": 4
    },
    {
      "id": "(c -> b)[0]",
      "src": "c",
      "srcArrow": "none",
      "srcLabel": "",
      "dst": "b",
      "dstArrow": "triangle",
      "dstLabel": "",
      "opacity": 1,
      "strokeDash": 0,
      "strokeWidth": 2,
      "stroke": "#0D32B2",
      "label": "ey",
      "fontSize": 16,
      "fontFamily": "DEFAULT",
      "language": "",
      "color": "#676C7E",
      "italic": true,
      "bold": false,
      "underline": false,
      "labelWidth": 16,
      "labelHeight": 21,
      "labelPosition": "INSIDE_MIDDLE_CENTER",
      "labelPercentage": 0,
      "route": [
        {
<<<<<<< HEAD
          "x": 575,
          "y": 739
        },
        {
          "x": 325,
          "y": 739
=======
          "x": 515,
          "y": 696
        },
        {
          "x": 295,
          "y": 696
>>>>>>> 6c148838
        }
      ],
      "animated": false,
      "tooltip": "",
      "icon": null,
      "zIndex": 4
    },
    {
      "id": "(c -> b)[1]",
      "src": "c",
      "srcArrow": "none",
      "srcLabel": "",
      "dst": "b",
      "dstArrow": "triangle",
      "dstLabel": "",
      "opacity": 1,
      "strokeDash": 0,
      "strokeWidth": 2,
      "stroke": "#0D32B2",
      "label": "okay",
      "fontSize": 16,
      "fontFamily": "DEFAULT",
      "language": "",
      "color": "#676C7E",
      "italic": true,
      "bold": false,
      "underline": false,
      "labelWidth": 33,
      "labelHeight": 21,
      "labelPosition": "INSIDE_MIDDLE_CENTER",
      "labelPercentage": 0,
      "route": [
        {
<<<<<<< HEAD
          "x": 575,
          "y": 869
        },
        {
          "x": 325,
          "y": 869
=======
          "x": 515,
          "y": 826
        },
        {
          "x": 295,
          "y": 826
>>>>>>> 6c148838
        }
      ],
      "animated": false,
      "tooltip": "",
      "icon": null,
      "zIndex": 4
    },
    {
      "id": "(b.t1 -> c.t1)[0]",
      "src": "b.t1",
      "srcArrow": "none",
      "srcLabel": "",
      "dst": "c.t1",
      "dstArrow": "triangle",
      "dstLabel": "",
      "opacity": 1,
      "strokeDash": 0,
      "strokeWidth": 2,
      "stroke": "#0D32B2",
      "label": "",
      "fontSize": 16,
      "fontFamily": "DEFAULT",
      "language": "",
      "color": "#676C7E",
      "italic": true,
      "bold": false,
      "underline": false,
      "labelWidth": 0,
      "labelHeight": 0,
      "labelPosition": "",
      "labelPercentage": 0,
      "route": [
        {
<<<<<<< HEAD
          "x": 331,
          "y": 999
        },
        {
          "x": 569,
          "y": 999
=======
          "x": 301,
          "y": 956
        },
        {
          "x": 509,
          "y": 956
>>>>>>> 6c148838
        }
      ],
      "animated": false,
      "tooltip": "",
      "icon": null,
      "zIndex": 4
    },
    {
      "id": "(b.t1.t2 -> c.t1)[0]",
      "src": "b.t1.t2",
      "srcArrow": "none",
      "srcLabel": "",
      "dst": "c.t1",
      "dstArrow": "triangle",
      "dstLabel": "",
      "opacity": 1,
      "strokeDash": 0,
      "strokeWidth": 2,
      "stroke": "#0D32B2",
      "label": "",
      "fontSize": 16,
      "fontFamily": "DEFAULT",
      "language": "",
      "color": "#676C7E",
      "italic": true,
      "bold": false,
      "underline": false,
      "labelWidth": 0,
      "labelHeight": 0,
      "labelPosition": "",
      "labelPercentage": 0,
      "route": [
        {
<<<<<<< HEAD
          "x": 335,
          "y": 1129
        },
        {
          "x": 569,
          "y": 1129
=======
          "x": 305,
          "y": 1086
        },
        {
          "x": 509,
          "y": 1086
>>>>>>> 6c148838
        }
      ],
      "animated": false,
      "tooltip": "",
      "icon": null,
      "zIndex": 4
    },
    {
      "id": "(c.t1 -> b.t1)[0]",
      "src": "c.t1",
      "srcArrow": "none",
      "srcLabel": "",
      "dst": "b.t1",
      "dstArrow": "triangle",
      "dstLabel": "",
      "opacity": 1,
      "strokeDash": 0,
      "strokeWidth": 2,
      "stroke": "#0D32B2",
      "label": "",
      "fontSize": 16,
      "fontFamily": "DEFAULT",
      "language": "",
      "color": "#676C7E",
      "italic": true,
      "bold": false,
      "underline": false,
      "labelWidth": 0,
      "labelHeight": 0,
      "labelPosition": "",
      "labelPercentage": 0,
      "route": [
        {
<<<<<<< HEAD
          "x": 569,
          "y": 1259
        },
        {
          "x": 331,
          "y": 1259
=======
          "x": 509,
          "y": 1216
        },
        {
          "x": 301,
          "y": 1216
>>>>>>> 6c148838
        }
      ],
      "animated": false,
      "tooltip": "",
      "icon": null,
      "zIndex": 4
    },
    {
      "id": "(b -> c)[1]",
      "src": "b",
      "srcArrow": "none",
      "srcLabel": "",
      "dst": "c",
      "dstArrow": "triangle",
      "dstLabel": "",
      "opacity": 1,
      "strokeDash": 0,
      "strokeWidth": 2,
      "stroke": "#0D32B2",
      "label": "",
      "fontSize": 16,
      "fontFamily": "DEFAULT",
      "language": "",
      "color": "#676C7E",
      "italic": true,
      "bold": false,
      "underline": false,
      "labelWidth": 0,
      "labelHeight": 0,
      "labelPosition": "",
      "labelPercentage": 0,
      "route": [
        {
<<<<<<< HEAD
          "x": 325,
          "y": 1389
        },
        {
          "x": 575,
          "y": 1389
=======
          "x": 295,
          "y": 1346
        },
        {
          "x": 515,
          "y": 1346
>>>>>>> 6c148838
        }
      ],
      "animated": false,
      "tooltip": "",
      "icon": null,
      "zIndex": 4
    },
    {
      "id": "(c -> b)[2]",
      "src": "c",
      "srcArrow": "none",
      "srcLabel": "",
      "dst": "b",
      "dstArrow": "triangle",
      "dstLabel": "",
      "opacity": 1,
      "strokeDash": 0,
      "strokeWidth": 2,
      "stroke": "#0D32B2",
      "label": "okay",
      "fontSize": 16,
      "fontFamily": "DEFAULT",
      "language": "",
      "color": "#676C7E",
      "italic": true,
      "bold": false,
      "underline": false,
      "labelWidth": 33,
      "labelHeight": 21,
      "labelPosition": "INSIDE_MIDDLE_CENTER",
      "labelPercentage": 0,
      "route": [
        {
<<<<<<< HEAD
          "x": 575,
          "y": 1775
        },
        {
          "x": 325,
          "y": 1775
=======
          "x": 515,
          "y": 1732
        },
        {
          "x": 295,
          "y": 1732
>>>>>>> 6c148838
        }
      ],
      "animated": false,
      "tooltip": "",
      "icon": null,
      "zIndex": 4
    },
    {
      "id": "(a -- )[0]",
      "src": "a",
      "srcArrow": "none",
      "srcLabel": "",
      "dst": "a-lifeline-end-2251863791",
      "dstArrow": "none",
      "dstLabel": "",
      "opacity": 1,
      "strokeDash": 6,
      "strokeWidth": 2,
      "stroke": "#0D32B2",
      "label": "",
      "fontSize": 16,
      "fontFamily": "DEFAULT",
      "language": "",
      "color": "#676C7E",
      "italic": true,
      "bold": false,
      "underline": false,
      "labelWidth": 0,
      "labelHeight": 0,
      "labelPosition": "",
      "labelPercentage": 0,
      "route": [
        {
          "x": 75,
          "y": 176
        },
        {
          "x": 75,
          "y": 2118
        }
      ],
      "animated": false,
      "tooltip": "",
      "icon": null,
      "zIndex": 2
    },
    {
      "id": "(b -- )[0]",
      "src": "b",
      "srcArrow": "none",
      "srcLabel": "",
      "dst": "b-lifeline-end-668380428",
      "dstArrow": "none",
      "dstLabel": "",
      "opacity": 1,
      "strokeDash": 6,
      "strokeWidth": 2,
      "stroke": "#0D32B2",
      "label": "",
      "fontSize": 16,
      "fontFamily": "DEFAULT",
      "language": "",
      "color": "#676C7E",
      "italic": true,
      "bold": false,
      "underline": false,
      "labelWidth": 0,
      "labelHeight": 0,
      "labelPosition": "",
      "labelPercentage": 0,
      "route": [
        {
<<<<<<< HEAD
          "x": 325,
          "y": 219
        },
        {
          "x": 325,
          "y": 2161
=======
          "x": 295,
          "y": 176
        },
        {
          "x": 295,
          "y": 2118
>>>>>>> 6c148838
        }
      ],
      "animated": false,
      "tooltip": "",
      "icon": null,
      "zIndex": 2
    },
    {
      "id": "(c -- )[0]",
      "src": "c",
      "srcArrow": "none",
      "srcLabel": "",
      "dst": "c-lifeline-end-955173837",
      "dstArrow": "none",
      "dstLabel": "",
      "opacity": 1,
      "strokeDash": 6,
      "strokeWidth": 2,
      "stroke": "#0D32B2",
      "label": "",
      "fontSize": 16,
      "fontFamily": "DEFAULT",
      "language": "",
      "color": "#676C7E",
      "italic": true,
      "bold": false,
      "underline": false,
      "labelWidth": 0,
      "labelHeight": 0,
      "labelPosition": "",
      "labelPercentage": 0,
      "route": [
        {
<<<<<<< HEAD
          "x": 575,
          "y": 219
        },
        {
          "x": 575,
          "y": 2161
=======
          "x": 515,
          "y": 176
        },
        {
          "x": 515,
          "y": 2118
>>>>>>> 6c148838
        }
      ],
      "animated": false,
      "tooltip": "",
      "icon": null,
      "zIndex": 2
    },
    {
      "id": "(d -- )[0]",
      "src": "d",
      "srcArrow": "none",
      "srcLabel": "",
      "dst": "d-lifeline-end-2106864010",
      "dstArrow": "none",
      "dstLabel": "",
      "opacity": 1,
      "strokeDash": 6,
      "strokeWidth": 2,
      "stroke": "#0D32B2",
      "label": "",
      "fontSize": 16,
      "fontFamily": "DEFAULT",
      "language": "",
      "color": "#676C7E",
      "italic": true,
      "bold": false,
      "underline": false,
      "labelWidth": 0,
      "labelHeight": 0,
      "labelPosition": "",
      "labelPercentage": 0,
      "route": [
        {
<<<<<<< HEAD
          "x": 825,
          "y": 219
        },
        {
          "x": 825,
          "y": 2161
=======
          "x": 735,
          "y": 176
        },
        {
          "x": 735,
          "y": 2118
>>>>>>> 6c148838
        }
      ],
      "animated": false,
      "tooltip": "",
      "icon": null,
      "zIndex": 2
    }
  ]
}<|MERGE_RESOLUTION|>--- conflicted
+++ resolved
@@ -44,13 +44,8 @@
       "id": "b",
       "type": "",
       "pos": {
-<<<<<<< HEAD
-        "x": 250,
-        "y": 52
-=======
         "x": 220,
         "y": 50
->>>>>>> 6c148838
       },
       "width": 150,
       "height": 126,
@@ -88,11 +83,7 @@
       "id": "c",
       "type": "",
       "pos": {
-<<<<<<< HEAD
-        "x": 500,
-=======
         "x": 440,
->>>>>>> 6c148838
         "y": 50
       },
       "width": 150,
@@ -131,13 +122,8 @@
       "id": "d",
       "type": "",
       "pos": {
-<<<<<<< HEAD
-        "x": 750,
-        "y": 52
-=======
         "x": 660,
         "y": 50
->>>>>>> 6c148838
       },
       "width": 150,
       "height": 126,
@@ -178,11 +164,7 @@
         "x": 25,
         "y": 396
       },
-<<<<<<< HEAD
-      "width": 350,
-=======
       "width": 320,
->>>>>>> 6c148838
       "height": 80,
       "opacity": 1,
       "strokeDash": 0,
@@ -217,17 +199,10 @@
       "id": "group 1",
       "type": "",
       "pos": {
-<<<<<<< HEAD
-        "x": 275,
-        "y": 569
-      },
-      "width": 350,
-=======
         "x": 221,
         "y": 526
       },
       "width": 368,
->>>>>>> 6c148838
       "height": 730,
       "opacity": 1,
       "strokeDash": 0,
@@ -262,17 +237,10 @@
       "id": "group 1.nested guy",
       "type": "",
       "pos": {
-<<<<<<< HEAD
-        "x": 275,
-        "y": 829
-      },
-      "width": 350,
-=======
         "x": 245,
         "y": 786
       },
       "width": 320,
->>>>>>> 6c148838
       "height": 80,
       "opacity": 1,
       "strokeDash": 0,
@@ -307,17 +275,10 @@
       "id": "group b",
       "type": "",
       "pos": {
-<<<<<<< HEAD
-        "x": 275,
-        "y": 1349
-      },
-      "width": 483,
-=======
         "x": 245,
         "y": 1306
       },
       "width": 443,
->>>>>>> 6c148838
       "height": 466,
       "opacity": 1,
       "strokeDash": 0,
@@ -352,13 +313,8 @@
       "id": "c.what would arnold say",
       "type": "rectangle",
       "pos": {
-<<<<<<< HEAD
-        "x": 442,
-        "y": 1519
-=======
         "x": 382,
         "y": 1476
->>>>>>> 6c148838
       },
       "width": 266,
       "height": 126,
@@ -396,13 +352,8 @@
       "id": "choo",
       "type": "",
       "pos": {
-<<<<<<< HEAD
-        "x": 691,
-        "y": 1865
-=======
         "x": 601,
         "y": 1822
->>>>>>> 6c148838
       },
       "width": 258,
       "height": 216,
@@ -439,13 +390,8 @@
       "id": "d.this note",
       "type": "rectangle",
       "pos": {
-<<<<<<< HEAD
-        "x": 741,
-        "y": 1905
-=======
         "x": 651,
         "y": 1862
->>>>>>> 6c148838
       },
       "width": 168,
       "height": 126,
@@ -483,13 +429,8 @@
       "id": "b.t1",
       "type": "rectangle",
       "pos": {
-<<<<<<< HEAD
-        "x": 319,
-        "y": 983
-=======
         "x": 289,
         "y": 940
->>>>>>> 6c148838
       },
       "width": 12,
       "height": 292,
@@ -526,13 +467,8 @@
       "id": "c.t1",
       "type": "rectangle",
       "pos": {
-<<<<<<< HEAD
-        "x": 569,
-        "y": 983
-=======
         "x": 509,
         "y": 940
->>>>>>> 6c148838
       },
       "width": 12,
       "height": 292,
@@ -569,13 +505,8 @@
       "id": "b.t1.t2",
       "type": "rectangle",
       "pos": {
-<<<<<<< HEAD
-        "x": 315,
-        "y": 1113
-=======
         "x": 285,
         "y": 1070
->>>>>>> 6c148838
       },
       "width": 20,
       "height": 80,
@@ -640,13 +571,8 @@
           "y": 306
         },
         {
-<<<<<<< HEAD
-          "x": 325,
-          "y": 349
-=======
           "x": 295,
           "y": 306
->>>>>>> 6c148838
         }
       ],
       "animated": false,
@@ -684,13 +610,8 @@
           "y": 436
         },
         {
-<<<<<<< HEAD
-          "x": 325,
-          "y": 479
-=======
           "x": 295,
           "y": 436
->>>>>>> 6c148838
         }
       ],
       "animated": false,
@@ -724,21 +645,12 @@
       "labelPercentage": 0,
       "route": [
         {
-<<<<<<< HEAD
-          "x": 325,
-          "y": 609
-        },
-        {
-          "x": 575,
-          "y": 609
-=======
           "x": 295,
           "y": 566
         },
         {
           "x": 515,
           "y": 566
->>>>>>> 6c148838
         }
       ],
       "animated": false,
@@ -772,21 +684,12 @@
       "labelPercentage": 0,
       "route": [
         {
-<<<<<<< HEAD
-          "x": 575,
-          "y": 739
-        },
-        {
-          "x": 325,
-          "y": 739
-=======
           "x": 515,
           "y": 696
         },
         {
           "x": 295,
           "y": 696
->>>>>>> 6c148838
         }
       ],
       "animated": false,
@@ -820,21 +723,12 @@
       "labelPercentage": 0,
       "route": [
         {
-<<<<<<< HEAD
-          "x": 575,
-          "y": 869
-        },
-        {
-          "x": 325,
-          "y": 869
-=======
           "x": 515,
           "y": 826
         },
         {
           "x": 295,
           "y": 826
->>>>>>> 6c148838
         }
       ],
       "animated": false,
@@ -868,21 +762,12 @@
       "labelPercentage": 0,
       "route": [
         {
-<<<<<<< HEAD
-          "x": 331,
-          "y": 999
-        },
-        {
-          "x": 569,
-          "y": 999
-=======
           "x": 301,
           "y": 956
         },
         {
           "x": 509,
           "y": 956
->>>>>>> 6c148838
         }
       ],
       "animated": false,
@@ -916,21 +801,12 @@
       "labelPercentage": 0,
       "route": [
         {
-<<<<<<< HEAD
-          "x": 335,
-          "y": 1129
-        },
-        {
-          "x": 569,
-          "y": 1129
-=======
           "x": 305,
           "y": 1086
         },
         {
           "x": 509,
           "y": 1086
->>>>>>> 6c148838
         }
       ],
       "animated": false,
@@ -964,21 +840,12 @@
       "labelPercentage": 0,
       "route": [
         {
-<<<<<<< HEAD
-          "x": 569,
-          "y": 1259
-        },
-        {
-          "x": 331,
-          "y": 1259
-=======
           "x": 509,
           "y": 1216
         },
         {
           "x": 301,
           "y": 1216
->>>>>>> 6c148838
         }
       ],
       "animated": false,
@@ -1012,21 +879,12 @@
       "labelPercentage": 0,
       "route": [
         {
-<<<<<<< HEAD
-          "x": 325,
-          "y": 1389
-        },
-        {
-          "x": 575,
-          "y": 1389
-=======
           "x": 295,
           "y": 1346
         },
         {
           "x": 515,
           "y": 1346
->>>>>>> 6c148838
         }
       ],
       "animated": false,
@@ -1060,21 +918,12 @@
       "labelPercentage": 0,
       "route": [
         {
-<<<<<<< HEAD
-          "x": 575,
-          "y": 1775
-        },
-        {
-          "x": 325,
-          "y": 1775
-=======
           "x": 515,
           "y": 1732
         },
         {
           "x": 295,
           "y": 1732
->>>>>>> 6c148838
         }
       ],
       "animated": false,
@@ -1147,21 +996,12 @@
       "labelPercentage": 0,
       "route": [
         {
-<<<<<<< HEAD
-          "x": 325,
-          "y": 219
-        },
-        {
-          "x": 325,
-          "y": 2161
-=======
           "x": 295,
           "y": 176
         },
         {
           "x": 295,
           "y": 2118
->>>>>>> 6c148838
         }
       ],
       "animated": false,
@@ -1195,21 +1035,12 @@
       "labelPercentage": 0,
       "route": [
         {
-<<<<<<< HEAD
-          "x": 575,
-          "y": 219
-        },
-        {
-          "x": 575,
-          "y": 2161
-=======
           "x": 515,
           "y": 176
         },
         {
           "x": 515,
           "y": 2118
->>>>>>> 6c148838
         }
       ],
       "animated": false,
@@ -1243,21 +1074,12 @@
       "labelPercentage": 0,
       "route": [
         {
-<<<<<<< HEAD
-          "x": 825,
-          "y": 219
-        },
-        {
-          "x": 825,
-          "y": 2161
-=======
           "x": 735,
           "y": 176
         },
         {
           "x": 735,
           "y": 2118
->>>>>>> 6c148838
         }
       ],
       "animated": false,
