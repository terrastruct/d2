--- conflicted
+++ resolved
@@ -215,22 +215,10 @@
 			return xmain.UsageErrorf("-w[atch] cannot be combined with reading input from stdin")
 		}
 		w, err := newWatcher(ctx, ms, watcherOpts{
-<<<<<<< HEAD
-			layoutPlugin: plugin,
-			sketch:       *sketchFlag,
-			themeID:      *themeFlag,
-			darkThemeID:  *darkThemeFlag,
-			pad:          *padFlag,
-			host:         *hostFlag,
-			port:         *portFlag,
-			inputPath:    inputPath,
-			outputPath:   outputPath,
-			bundle:       *bundleFlag,
-			pw:           pw,
-=======
 			layoutPlugin:  plugin,
 			sketch:        *sketchFlag,
 			themeID:       *themeFlag,
+			darkThemeID:   *darkThemeFlag,
 			pad:           *padFlag,
 			host:          *hostFlag,
 			port:          *portFlag,
@@ -239,7 +227,6 @@
 			bundle:        *bundleFlag,
 			forceAppendix: *forceAppendixFlag,
 			pw:            pw,
->>>>>>> 0cdc5b8c
 		})
 		if err != nil {
 			return err
@@ -250,11 +237,7 @@
 	ctx, cancel := context.WithTimeout(ctx, time.Minute*2)
 	defer cancel()
 
-<<<<<<< HEAD
-	_, written, err := compile(ctx, ms, plugin, *sketchFlag, *padFlag, *themeFlag, *darkThemeFlag, inputPath, outputPath, *bundleFlag, pw.Page)
-=======
-	_, written, err := compile(ctx, ms, plugin, *sketchFlag, *padFlag, *themeFlag, inputPath, outputPath, *bundleFlag, *forceAppendixFlag, pw.Page)
->>>>>>> 0cdc5b8c
+	_, written, err := compile(ctx, ms, plugin, *sketchFlag, *padFlag, *themeFlag, *darkThemeFlag, inputPath, outputPath, *bundleFlag, *forceAppendixFlag, pw.Page)
 	if err != nil {
 		if written {
 			return fmt.Errorf("failed to fully compile (partial render written): %w", err)
@@ -264,12 +247,8 @@
 	return nil
 }
 
-<<<<<<< HEAD
-func compile(ctx context.Context, ms *xmain.State, plugin d2plugin.Plugin, sketch bool, pad, themeID, darkThemeID int64, inputPath, outputPath string, bundle bool, page playwright.Page) (_ []byte, written bool, _ error) {
-=======
-func compile(ctx context.Context, ms *xmain.State, plugin d2plugin.Plugin, sketch bool, pad, themeID int64, inputPath, outputPath string, bundle, forceAppendix bool, page playwright.Page) (_ []byte, written bool, _ error) {
+func compile(ctx context.Context, ms *xmain.State, plugin d2plugin.Plugin, sketch bool, pad, themeID, darkThemeID int64, inputPath, outputPath string, bundle, forceAppendix bool, page playwright.Page) (_ []byte, written bool, _ error) {
 	start := time.Now()
->>>>>>> 0cdc5b8c
 	input, err := ms.ReadPath(inputPath)
 	if err != nil {
 		return nil, false, err
@@ -294,35 +273,35 @@
 	}
 
 	compileDir := time.Since(start)
-	svg, err := render(ctx, ms, compileDir, plugin, sketch, pad, inputPath, outputPath, bundle, forceAppendix, page, ruler, diagram)
+	svg, err := render(ctx, ms, compileDir, plugin, sketch, pad, themeID, darkThemeID, inputPath, outputPath, bundle, forceAppendix, page, ruler, diagram)
 	if err != nil {
 		return svg, false, err
 	}
 	return svg, true, nil
 }
 
-func render(ctx context.Context, ms *xmain.State, compileDur time.Duration, plugin d2plugin.Plugin, sketch bool, pad int64, inputPath, outputPath string, bundle, forceAppendix bool, page playwright.Page, ruler *textmeasure.Ruler, diagram *d2target.Diagram) ([]byte, error) {
+func render(ctx context.Context, ms *xmain.State, compileDur time.Duration, plugin d2plugin.Plugin, sketch bool, pad int64, themeID, darkThemeID int64, inputPath, outputPath string, bundle, forceAppendix bool, page playwright.Page, ruler *textmeasure.Ruler, diagram *d2target.Diagram) ([]byte, error) {
 	outputPath = layerOutputPath(outputPath, diagram)
 	for _, dl := range diagram.Layers {
-		_, err := render(ctx, ms, compileDur, plugin, sketch, pad, inputPath, outputPath, bundle, forceAppendix, page, ruler, dl)
+		_, err := render(ctx, ms, compileDur, plugin, sketch, pad, themeID, darkThemeID, inputPath, outputPath, bundle, forceAppendix, page, ruler, dl)
 		if err != nil {
 			return nil, err
 		}
 	}
 	for _, dl := range diagram.Scenarios {
-		_, err := render(ctx, ms, compileDur, plugin, sketch, pad, inputPath, outputPath, bundle, forceAppendix, page, ruler, dl)
+		_, err := render(ctx, ms, compileDur, plugin, sketch, pad, themeID, darkThemeID, inputPath, outputPath, bundle, forceAppendix, page, ruler, dl)
 		if err != nil {
 			return nil, err
 		}
 	}
 	for _, dl := range diagram.Steps {
-		_, err := render(ctx, ms, compileDur, plugin, sketch, pad, inputPath, outputPath, bundle, forceAppendix, page, ruler, dl)
+		_, err := render(ctx, ms, compileDur, plugin, sketch, pad, themeID, darkThemeID, inputPath, outputPath, bundle, forceAppendix, page, ruler, dl)
 		if err != nil {
 			return nil, err
 		}
 	}
 	start := time.Now()
-	svg, err := _render(ctx, ms, plugin, sketch, pad, outputPath, bundle, forceAppendix, page, ruler, diagram)
+	svg, err := _render(ctx, ms, plugin, sketch, pad, themeID, darkThemeID, outputPath, bundle, forceAppendix, page, ruler, diagram)
 	if err != nil {
 		return svg, err
 	}
@@ -331,7 +310,7 @@
 	return svg, nil
 }
 
-func _render(ctx context.Context, ms *xmain.State, plugin d2plugin.Plugin, sketch bool, pad int64, outputPath string, bundle, forceAppendix bool, page playwright.Page, ruler *textmeasure.Ruler, diagram *d2target.Diagram) ([]byte, error) {
+func _render(ctx context.Context, ms *xmain.State, plugin d2plugin.Plugin, sketch bool, pad int64, themeID, darkThemeID int64, outputPath string, bundle, forceAppendix bool, page playwright.Page, ruler *textmeasure.Ruler, diagram *d2target.Diagram) ([]byte, error) {
 	svg, err := d2svg.Render(diagram, &d2svg.RenderOpts{
 		Pad:         int(pad),
 		Sketch:      sketch,
